package ldclient

import (
	"net/http"
	"net/http/httptest"
	"testing"
	"time"

	"gopkg.in/launchdarkly/go-server-sdk.v4/ldlog"

	"github.com/launchdarkly/eventsource"
	"github.com/stretchr/testify/assert"
	"gopkg.in/launchdarkly/go-server-sdk.v4/internal"
)

type testEvent struct {
	id, event, data string
}

func (e *testEvent) Id() string    { return e.id }
func (e *testEvent) Event() string { return e.event }
func (e *testEvent) Data() string  { return e.data }

type testRepo struct {
	initialEvent eventsource.Event
}

func (r *testRepo) Replay(channel, id string) chan eventsource.Event {
	c := make(chan eventsource.Event, 1)
	c <- r.initialEvent
	return c
}

func runStreamingTest(t *testing.T, initialEvent eventsource.Event, test func(events chan<- eventsource.Event, store FeatureStore)) {
	esserver := eventsource.NewServer()
	esserver.ReplayAll = true
	esserver.Register("test", &testRepo{initialEvent: initialEvent})
	events := make(chan eventsource.Event, 1000)
	streamServer := httptest.NewServer(http.HandlerFunc(func(w http.ResponseWriter, r *http.Request) {
		assert.Equal(t, "/all", r.URL.Path)
		go func() {
			for e := range events {
				esserver.Publish([]string{"test"}, e)
			}
		}()
		esserver.Handler("test").ServeHTTP(w, r)
	}))
	defer streamServer.Close()

	sdkServer := httptest.NewServer(http.HandlerFunc(func(w http.ResponseWriter, r *http.Request) {
		assert.Equal(t, "/sdk/latest-flags/my-flag", r.URL.Path)
		w.Write([]byte(`{"key": "my-flag", "version": 5}`))
	}))
	defer sdkServer.Close()
	defer esserver.Close()

	cfg := Config{
		StreamUri: streamServer.URL,
		BaseUri:   sdkServer.URL,
		Loggers:   ldlog.NewDisabledLoggers(),
	}
	store, _ := NewInMemoryFeatureStoreFactory()(cfg)
	cfg.FeatureStore = store

	requestor := newRequestor("sdkKey", cfg, nil)
	sp := newStreamProcessor("sdkKey", cfg, requestor)
	defer sp.Close()

	closeWhenReady := make(chan struct{})

	sp.Start(closeWhenReady)

	select {
	case <-closeWhenReady:
	case <-time.After(time.Second):
		assert.Fail(t, "start timeout")
		return
	}

	test(events, store)
}

func TestStreamProcessor(t *testing.T) {
	t.Parallel()
	initialPutEvent := &testEvent{
		event: putEvent,
		data: `{"path": "/", "data": {
"flags": {"my-flag": {"key": "my-flag", "version": 2}},
"segments": {"my-segment": {"key": "my-segment", "version": 5}}
}}`,
	}

	t.Run("initial put", func(t *testing.T) {
		runStreamingTest(t, initialPutEvent, func(events chan<- eventsource.Event, store FeatureStore) {
			waitForVersion(t, store, Features, "my-flag", 2)
		})
	})

	t.Run("patch flag", func(t *testing.T) {
		runStreamingTest(t, initialPutEvent, func(events chan<- eventsource.Event, store FeatureStore) {
			events <- &testEvent{
				event: patchEvent,
				data:  `{"path": "/flags/my-flag", "data": {"key": "my-flag", "version": 3}}`,
			}

			waitForVersion(t, store, Features, "my-flag", 3)
		})
	})

	t.Run("delete flag", func(t *testing.T) {
		runStreamingTest(t, initialPutEvent, func(events chan<- eventsource.Event, store FeatureStore) {
			events <- &testEvent{
				event: deleteEvent,
				data:  `{"path": "/flags/my-flag", "version": 4}`,
			}

			waitForDelete(t, store, Segments, "my-flag")
		})
	})

	t.Run("patch segment", func(t *testing.T) {
		runStreamingTest(t, initialPutEvent, func(events chan<- eventsource.Event, store FeatureStore) {
			events <- &testEvent{
				event: patchEvent,
				data:  `{"path": "/segments/my-segment", "data": {"key": "my-segment", "version": 7}}`,
			}

			waitForVersion(t, store, Segments, "my-segment", 7)
		})
	})

	t.Run("delete segment", func(t *testing.T) {
		runStreamingTest(t, initialPutEvent, func(events chan<- eventsource.Event, store FeatureStore) {
			events <- &testEvent{
				event: deleteEvent,
				data:  `{"path": "/segments/my-segment", "version": 8}`,
			}

			waitForDelete(t, store, Segments, "my-segment")
		})
	})

	t.Run("indirect flag patch", func(t *testing.T) {
		runStreamingTest(t, initialPutEvent, func(events chan<- eventsource.Event, store FeatureStore) {
			events <- &testEvent{
				event: indirectPatchEvent,
				data:  "/flags/my-flag",
			}

			waitForVersion(t, store, Features, "my-flag", 5)
		})
	})

}

func waitForVersion(t *testing.T, store FeatureStore, kind VersionedDataKind, key string, version int) VersionedData {
	var item VersionedData
	var err error
	deadline := time.Now().Add(time.Second * 3)
	for {
		item, err = store.Get(kind, key)
		if err != nil && item.GetVersion() == version || time.Now().After(deadline) {
			break
		}
		time.Sleep(5 * time.Millisecond)
	}
	if assert.NoError(t, err) && assert.NotNil(t, item) && assert.Equal(t, version, item.GetVersion()) {
		return item
	}
	return nil
}

func waitForDelete(t *testing.T, store FeatureStore, kind VersionedDataKind, key string) {
	var item VersionedData
	var err error
	deadline := time.Now().Add(time.Second * 3)
	for {
		item, err = store.Get(kind, key)
		if err != nil && item == nil || time.Now().After(deadline) {
			break
		}
		time.Sleep(5 * time.Millisecond)
	}
	assert.NoError(t, err)
	assert.Nil(t, item)
}

func TestStreamProcessorDoesNotFailImmediatelyOn400(t *testing.T) {
	testStreamProcessorRecoverableError(t, 400)
}

func TestStreamProcessorFailsImmediatelyOn401(t *testing.T) {
	testStreamProcessorUnrecoverableError(t, 401)
}

func TestStreamProcessorFailsImmediatelyOn403(t *testing.T) {
	testStreamProcessorUnrecoverableError(t, 403)
}

func TestStreamProcessorDoesNotFailImmediatelyOn500(t *testing.T) {
	testStreamProcessorRecoverableError(t, 500)
}

func testStreamProcessorUnrecoverableError(t *testing.T, statusCode int) {
	ts := httptest.NewServer(http.HandlerFunc(func(w http.ResponseWriter, r *http.Request) {
		w.WriteHeader(statusCode)
	}))
	defer ts.Close()

	id := newDiagnosticId("sdkKey")
	diagnosticsManager := newDiagnosticsManager(id, Config{}, time.Second, time.Now(), nil)
	cfg := Config{
<<<<<<< HEAD
		StreamUri: ts.URL,
		Loggers:   ldlog.NewDisabledLoggers(),
=======
		StreamUri:          ts.URL,
		FeatureStore:       NewInMemoryFeatureStore(log.New(ioutil.Discard, "", 0)),
		Logger:             log.New(ioutil.Discard, "", 0),
		diagnosticsManager: diagnosticsManager,
>>>>>>> 2fa0f161
	}
	store, _ := NewInMemoryFeatureStoreFactory()(cfg)
	cfg.FeatureStore = store

	sp := newStreamProcessor("sdkKey", cfg, nil)
	defer sp.Close()

	closeWhenReady := make(chan struct{})

	sp.Start(closeWhenReady)

	select {
	case <-closeWhenReady:
		assert.False(t, sp.Initialized())
	case <-time.After(time.Second * 3):
		assert.Fail(t, "Initialization shouldn't block after this error")
	}

	event := diagnosticsManager.CreateStatsEventAndReset(0, 0, 0)
	assert.Equal(t, 1, len(event.StreamInits))
	assert.True(t, event.StreamInits[0].Failed)
}

func testStreamProcessorRecoverableError(t *testing.T, statusCode int) {
	initialPutEvent := &testEvent{
		event: putEvent,
		data: `{"path": "/", "data": {
"flags": {"my-flag": {"key": "my-flag", "version": 2}}, 
"segments": {"my-segment": {"key": "my-segment", "version": 5}}
}}`,
	}
	esserver := eventsource.NewServer()
	esserver.ReplayAll = true
	esserver.Register("test", &testRepo{initialEvent: initialPutEvent})

	attempt := 0
	ts := httptest.NewServer(http.HandlerFunc(func(w http.ResponseWriter, r *http.Request) {
		if attempt == 0 {
			w.WriteHeader(statusCode)
		} else {
			esserver.Handler("test").ServeHTTP(w, r)
		}
		attempt++
	}))
	defer ts.Close()

	id := newDiagnosticId("sdkKey")
	diagnosticsManager := newDiagnosticsManager(id, Config{}, time.Second, time.Now(), nil)
	cfg := Config{
<<<<<<< HEAD
		StreamUri: ts.URL,
		Loggers:   ldlog.NewDisabledLoggers(),
=======
		StreamUri:          ts.URL,
		FeatureStore:       NewInMemoryFeatureStore(log.New(ioutil.Discard, "", 0)),
		Logger:             log.New(ioutil.Discard, "", 0),
		diagnosticsManager: diagnosticsManager,
>>>>>>> 2fa0f161
	}
	store, _ := NewInMemoryFeatureStoreFactory()(cfg)
	cfg.FeatureStore = store

	sp := newStreamProcessor("sdkKey", cfg, nil)
	defer sp.Close()

	closeWhenReady := make(chan struct{})
	sp.Start(closeWhenReady)

	select {
	case <-closeWhenReady:
		assert.True(t, sp.Initialized())
	case <-time.After(time.Second * 3):
		assert.Fail(t, "Should have successfully retried before now")
	}

	event := diagnosticsManager.CreateStatsEventAndReset(0, 0, 0)
	assert.Equal(t, 2, len(event.StreamInits))
	assert.True(t, event.StreamInits[0].Failed)
	assert.False(t, event.StreamInits[1].Failed)
}

func TestStreamProcessorUsesHTTPClientFactory(t *testing.T) {
	polledURLs := make(chan string, 1)

	ts := httptest.NewServer(http.HandlerFunc(func(w http.ResponseWriter, r *http.Request) {
		polledURLs <- r.URL.Path
		// Don't return a response because we don't want the stream to close and reconnect
	}))
	defer ts.Close()
	defer ts.CloseClientConnections()

	cfg := Config{
		Loggers:           ldlog.NewDisabledLoggers(),
		StreamUri:         ts.URL,
		HTTPClientFactory: urlAppendingHTTPClientFactory("/transformed"),
	}
	store, _ := NewInMemoryFeatureStoreFactory()(cfg)
	cfg.FeatureStore = store

	sp := newStreamProcessor("sdkKey", cfg, nil)
	defer sp.Close()
	closeWhenReady := make(chan struct{})
	sp.Start(closeWhenReady)

	polledURL := <-polledURLs

	assert.Equal(t, "/all/transformed", polledURL)
}

func TestStreamProcessorDoesNotUseConfiguredTimeoutAsReadTimeout(t *testing.T) {
	polls := make(chan struct{}, 10)

	ts := httptest.NewServer(http.HandlerFunc(func(w http.ResponseWriter, r *http.Request) {
		polls <- struct{}{}
		// Don't return a response because we don't want the stream to close and reconnect
	}))
	defer ts.Close()
	defer ts.CloseClientConnections()

	cfg := Config{
		Loggers:   ldlog.NewDisabledLoggers(),
		StreamUri: ts.URL,
		Timeout:   200 * time.Millisecond,
	}
	store, _ := NewInMemoryFeatureStoreFactory()(cfg)
	cfg.FeatureStore = store

	sp := newStreamProcessor("sdkKey", cfg, nil)
	defer sp.Close()
	closeWhenReady := make(chan struct{})
	sp.Start(closeWhenReady)

	<-time.After(500 * time.Millisecond)
	assert.Equal(t, 1, len(polls))
}

func TestStreamProcessorRestartsStreamIfStoreNeedsRefresh(t *testing.T) {
	testRepo := &testRepo{
		initialEvent: &testEvent{
			event: putEvent,
			data: `{"path": "/", "data": {
				"flags": {"my-flag": {"key": "my-flag", "version": 1}},
				"segments": {}
				}}`,
		},
	}
	channel := "test"
	esserver := eventsource.NewServer()
	esserver.ReplayAll = true
	esserver.Register(channel, testRepo)

	polls := make(chan struct{}, 10)
	ts := httptest.NewServer(http.HandlerFunc(func(w http.ResponseWriter, r *http.Request) {
		esserver.Handler(channel).ServeHTTP(w, r)
		polls <- struct{}{}
	}))
	defer ts.Close()

	store := &testFeatureStoreWithStatus{
		inits: make(chan map[VersionedDataKind]map[string]VersionedData),
	}
	cfg := Config{
		StreamUri:    ts.URL,
		FeatureStore: store,
		Loggers:      ldlog.NewDisabledLoggers(),
	}

	sp := newStreamProcessor("sdkKey", cfg, nil)
	defer sp.Close()

	closeWhenReady := make(chan struct{})
	sp.Start(closeWhenReady)

	// Wait until the stream has received data and put it in the store
	receivedInitialData := <-store.inits
	assert.Equal(t, 1, receivedInitialData[Features]["my-flag"].GetVersion())

	// Change the stream's initialEvent so we'll get different data the next time it restarts
	testRepo.initialEvent = &testEvent{
		event: putEvent,
		data: `{"path": "/", "data": {
			"flags": {"my-flag": {"key": "my-flag", "version": 2}},
			"segments": {}
			}}`,
	}

	// Make the feature store simulate an outage and recovery with NeedsRefresh: true
	store.publishStatus(internal.FeatureStoreStatus{Available: false})
	store.publishStatus(internal.FeatureStoreStatus{Available: true, NeedsRefresh: true})

	// When the stream restarts, it'll call Init with the refreshed data
	receivedNewData := <-store.inits
	assert.Equal(t, 2, receivedNewData[Features]["my-flag"].GetVersion())
}

type testFeatureStoreWithStatus struct {
	inits     chan map[VersionedDataKind]map[string]VersionedData
	statusSub *testStatusSubscription
}

func (t *testFeatureStoreWithStatus) Get(kind VersionedDataKind, key string) (VersionedData, error) {
	return nil, nil
}

func (t *testFeatureStoreWithStatus) All(kind VersionedDataKind) (map[string]VersionedData, error) {
	return nil, nil
}

func (t *testFeatureStoreWithStatus) Init(data map[VersionedDataKind]map[string]VersionedData) error {
	t.inits <- data
	return nil
}

func (t *testFeatureStoreWithStatus) Delete(kind VersionedDataKind, key string, version int) error {
	return nil
}

func (t *testFeatureStoreWithStatus) Upsert(kind VersionedDataKind, item VersionedData) error {
	return nil
}

func (t *testFeatureStoreWithStatus) Initialized() bool {
	return true
}

func (t *testFeatureStoreWithStatus) GetStoreStatus() internal.FeatureStoreStatus {
	return internal.FeatureStoreStatus{Available: true}
}

func (t *testFeatureStoreWithStatus) StatusSubscribe() internal.FeatureStoreStatusSubscription {
	t.statusSub = &testStatusSubscription{
		ch: make(chan internal.FeatureStoreStatus),
	}
	return t.statusSub
}

func (t *testFeatureStoreWithStatus) publishStatus(status internal.FeatureStoreStatus) {
	if t.statusSub != nil {
		t.statusSub.ch <- status
	}
}

type testStatusSubscription struct {
	ch chan internal.FeatureStoreStatus
}

func (s *testStatusSubscription) Channel() <-chan internal.FeatureStoreStatus {
	return s.ch
}

func (s *testStatusSubscription) Close() {
	close(s.ch)
}<|MERGE_RESOLUTION|>--- conflicted
+++ resolved
@@ -210,15 +210,9 @@
 	id := newDiagnosticId("sdkKey")
 	diagnosticsManager := newDiagnosticsManager(id, Config{}, time.Second, time.Now(), nil)
 	cfg := Config{
-<<<<<<< HEAD
-		StreamUri: ts.URL,
-		Loggers:   ldlog.NewDisabledLoggers(),
-=======
 		StreamUri:          ts.URL,
-		FeatureStore:       NewInMemoryFeatureStore(log.New(ioutil.Discard, "", 0)),
-		Logger:             log.New(ioutil.Discard, "", 0),
+		Loggers:            ldlog.NewDisabledLoggers(),
 		diagnosticsManager: diagnosticsManager,
->>>>>>> 2fa0f161
 	}
 	store, _ := NewInMemoryFeatureStoreFactory()(cfg)
 	cfg.FeatureStore = store
@@ -268,15 +262,9 @@
 	id := newDiagnosticId("sdkKey")
 	diagnosticsManager := newDiagnosticsManager(id, Config{}, time.Second, time.Now(), nil)
 	cfg := Config{
-<<<<<<< HEAD
-		StreamUri: ts.URL,
-		Loggers:   ldlog.NewDisabledLoggers(),
-=======
 		StreamUri:          ts.URL,
-		FeatureStore:       NewInMemoryFeatureStore(log.New(ioutil.Discard, "", 0)),
-		Logger:             log.New(ioutil.Discard, "", 0),
+		Loggers:            ldlog.NewDisabledLoggers(),
 		diagnosticsManager: diagnosticsManager,
->>>>>>> 2fa0f161
 	}
 	store, _ := NewInMemoryFeatureStoreFactory()(cfg)
 	cfg.FeatureStore = store
