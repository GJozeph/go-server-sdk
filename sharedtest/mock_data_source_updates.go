--- conflicted
+++ resolved
@@ -44,19 +44,13 @@
 	return err == nil
 }
 
-<<<<<<< HEAD
-// Upsert, in this test implementation, delegates to d.DataStore.CapturedUpdates.
-func (d *MockDataSourceUpdates) Upsert(kind interfaces.StoreDataKind, key string, newItem interfaces.StoreItemDescriptor) bool {
-	_, err := d.DataStore.Upsert(kind, key, newItem)
-=======
 // Upsert in this test implementation, delegates to d.DataStore.CapturedUpdates.
 func (d *MockDataSourceUpdates) Upsert(
 	kind interfaces.StoreDataKind,
 	key string,
 	newItem interfaces.StoreItemDescriptor,
 ) bool {
-	err := d.DataStore.Upsert(kind, key, newItem)
->>>>>>> 14980a12
+	_, err := d.DataStore.Upsert(kind, key, newItem)
 	return err == nil
 }
 
