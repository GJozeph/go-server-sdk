package sharedtest

import (
	"encoding/json"
	"sync"
	"testing"
	"time"

	"github.com/stretchr/testify/assert"
	"github.com/stretchr/testify/require"

	"github.com/launchdarkly/go-test-helpers/ldservices"
	"gopkg.in/launchdarkly/go-server-sdk.v5/interfaces"
)

type upsertParams struct {
	kind interfaces.StoreDataKind
	key  string
	item interfaces.StoreItemDescriptor
}

// CapturingDataStore is a DataStore implementation that records update operations for testing.
type CapturingDataStore struct {
	realStore               interfaces.DataStore
	statusMonitoringEnabled bool
	fakeError               error
	inits                   chan []interfaces.StoreCollection
	upserts                 chan upsertParams
	lock                    sync.Mutex
}

// NewCapturingDataStore creates an instance of CapturingDataStore.
func NewCapturingDataStore(realStore interfaces.DataStore) *CapturingDataStore {
	return &CapturingDataStore{
		realStore:               realStore,
		inits:                   make(chan []interfaces.StoreCollection, 10),
		upserts:                 make(chan upsertParams, 10),
		statusMonitoringEnabled: true,
	}
}

// Init is a standard DataStore method.
func (d *CapturingDataStore) Init(allData []interfaces.StoreCollection) error {
	d.inits <- allData
	_ = d.realStore.Init(allData)
	d.lock.Lock()
	defer d.lock.Unlock()
	return d.fakeError
}

// Get is a standard DataStore method.
func (d *CapturingDataStore) Get(kind interfaces.StoreDataKind, key string) (interfaces.StoreItemDescriptor, error) {
	return d.realStore.Get(kind, key)
}

// GetAll is a standard DataStore method.
func (d *CapturingDataStore) GetAll(kind interfaces.StoreDataKind) ([]interfaces.StoreKeyedItemDescriptor, error) {
	return d.realStore.GetAll(kind)
}

// Upsert in this test type does nothing but capture its parameters.
<<<<<<< HEAD
func (d *CapturingDataStore) Upsert(kind interfaces.StoreDataKind, key string, newItem interfaces.StoreItemDescriptor) (bool, error) {
=======
func (d *CapturingDataStore) Upsert(
	kind interfaces.StoreDataKind,
	key string,
	newItem interfaces.StoreItemDescriptor,
) error {
>>>>>>> 14980a12
	d.upserts <- upsertParams{kind, key, newItem}
	updated, _ := d.realStore.Upsert(kind, key, newItem)
	d.lock.Lock()
	defer d.lock.Unlock()
	return updated, d.fakeError
}

// IsInitialized in this test type always returns true.
func (d *CapturingDataStore) IsInitialized() bool {
	return true
}

// IsStatusMonitoringEnabled in this test type returns true by default, but can be changed
// with SetStatusMonitoringEnabled.
func (d *CapturingDataStore) IsStatusMonitoringEnabled() bool {
	d.lock.Lock()
	defer d.lock.Unlock()
	return d.statusMonitoringEnabled
}

// Close in this test type is a no-op.
func (d *CapturingDataStore) Close() error {
	return nil
}

// SetStatusMonitoringEnabled changes the value returned by IsStatusMonitoringEnabled.
func (d *CapturingDataStore) SetStatusMonitoringEnabled(statusMonitoringEnabled bool) {
	d.lock.Lock()
	defer d.lock.Unlock()
	d.statusMonitoringEnabled = statusMonitoringEnabled
}

// SetFakeError causes subsequent Init or Upsert calls to return an error.
func (d *CapturingDataStore) SetFakeError(fakeError error) {
	d.lock.Lock()
	defer d.lock.Unlock()
	d.fakeError = fakeError
}

// WaitForNextInit waits for an Init call.
func (d *CapturingDataStore) WaitForNextInit(
	t *testing.T,
	timeout time.Duration,
) []interfaces.StoreCollection {
	select {
	case inited := <-d.inits:
		return inited
	case <-time.After(timeout):
		require.Fail(t, "timed out before receiving expected init")
	}
	return nil
}

// WaitForInit waits for an Init call and verifies that it matches the expected data.
func (d *CapturingDataStore) WaitForInit(
	t *testing.T,
	data *ldservices.ServerSDKData,
	timeout time.Duration,
) {
	select {
	case inited := <-d.inits:
		assertReceivedInitDataEquals(t, data, inited)
		break
	case <-time.After(timeout):
		require.Fail(t, "timed out before receiving expected init")
	}
}

// WaitForUpsert waits for an Upsert call and verifies that it matches the expected data.
func (d *CapturingDataStore) WaitForUpsert(
	t *testing.T,
	kind interfaces.StoreDataKind,
	key string,
	version int,
	timeout time.Duration,
) {
	select {
	case upserted := <-d.upserts:
		assert.Equal(t, key, upserted.key)
		assert.Equal(t, version, upserted.item.Version)
		assert.NotNil(t, upserted.item.Item)
		break
	case <-time.After(timeout):
		require.Fail(t, "timed out before receiving expected update")
	}
}

// WaitForDelete waits for an Upsert call that is expected to delete a data item.
func (d *CapturingDataStore) WaitForDelete(
	t *testing.T,
	kind interfaces.StoreDataKind,
	key string,
	version int,
	timeout time.Duration,
) {
	select {
	case upserted := <-d.upserts:
		assert.Equal(t, key, upserted.key)
		assert.Equal(t, version, upserted.item.Version)
		assert.Nil(t, upserted.item.Item)
		break
	case <-time.After(timeout):
		require.Fail(t, "timed out before receiving expected deletion")
	}
}

func assertReceivedInitDataEquals(
	t *testing.T,
	expected *ldservices.ServerSDKData,
	received []interfaces.StoreCollection,
) {
	assert.Equal(t, 2, len(received))
	for _, coll := range received {
		var itemsMap map[string]interface{}
		switch coll.Kind {
		case interfaces.DataKindFeatures():
			itemsMap = expected.FlagsMap
		case interfaces.DataKindSegments():
			itemsMap = expected.SegmentsMap
		default:
			assert.Fail(t, "received unknown data kind: %s", coll.Kind)
		}
		assert.Equal(t, len(itemsMap), len(coll.Items))
		for _, item := range coll.Items {
			found, ok := itemsMap[item.Key]
			assert.True(t, ok, item.Key)
			bytes, _ := json.Marshal(found)
			var props map[string]interface{}
			assert.NoError(t, json.Unmarshal(bytes, &props))
			assert.Equal(t, props["version"].(float64), float64(item.Item.Version))
		}
	}
}<|MERGE_RESOLUTION|>--- conflicted
+++ resolved
@@ -59,15 +59,11 @@
 }
 
 // Upsert in this test type does nothing but capture its parameters.
-<<<<<<< HEAD
-func (d *CapturingDataStore) Upsert(kind interfaces.StoreDataKind, key string, newItem interfaces.StoreItemDescriptor) (bool, error) {
-=======
 func (d *CapturingDataStore) Upsert(
 	kind interfaces.StoreDataKind,
 	key string,
 	newItem interfaces.StoreItemDescriptor,
-) error {
->>>>>>> 14980a12
+) (bool, error) {
 	d.upserts <- upsertParams{kind, key, newItem}
 	updated, _ := d.realStore.Upsert(kind, key, newItem)
 	d.lock.Lock()
