package utils

import (
	"encoding/json"
	"errors"
	"strings"
	"testing"
	"time"

	"github.com/stretchr/testify/assert"
	"github.com/stretchr/testify/require"
	ld "gopkg.in/launchdarkly/go-server-sdk.v5"
	"gopkg.in/launchdarkly/go-server-sdk.v5/ldlog"
	"gopkg.in/launchdarkly/go-server-sdk.v5/shared_test"
)

type testCacheMode string

const (
	testUncached           testCacheMode = "uncached"
	testCached             testCacheMode = "cached"
	testCachedIndefinitely testCacheMode = "cached indefinitely"
)

var configWithoutLogging = ld.Config{Loggers: ldlog.NewDisabledLoggers()}

func (m testCacheMode) isCached() bool {
	return m != testUncached
}

func (m testCacheMode) ttl() time.Duration {
	switch m {
	case testCached:
		return 30 * time.Second
	case testCachedIndefinitely:
		return -1
	default:
		return 0
	}
}

// Test implementation of DataStoreCore
type mockCore struct {
	cacheTTL         time.Duration
	data             map[ld.VersionedDataKind]map[string]ld.VersionedData
	fakeError        error
	inited           bool
	initQueriedCount int
}

// Test implementation of NonAtomicDataStoreCore - we test this in somewhat less detail
type mockNonAtomicCore struct {
	data []StoreCollection
}

// Test implementation of DataStoreCore for request-coalescing tests
type mockCoreWithInstrumentedQueries struct {
	cacheTTL       time.Duration
	data           map[ld.VersionedDataKind]map[string]ld.VersionedData
	inited         bool
	queryCount     int
	queryDelay     time.Duration
	queryStartedCh chan struct{}
}

func newCore(ttl time.Duration) *mockCore {
	return &mockCore{
		cacheTTL: ttl,
		data:     map[ld.VersionedDataKind]map[string]ld.VersionedData{ld.Features: {}, ld.Segments: {}},
	}
}

func newCoreWithInstrumentedQueries(ttl time.Duration) *mockCoreWithInstrumentedQueries {
	return &mockCoreWithInstrumentedQueries{
		cacheTTL:       ttl,
		data:           map[ld.VersionedDataKind]map[string]ld.VersionedData{ld.Features: {}, ld.Segments: {}},
		queryDelay:     200 * time.Millisecond,
		queryStartedCh: make(chan struct{}, 2),
	}
}

func (c *mockCore) forceSet(kind ld.VersionedDataKind, item ld.VersionedData) {
	c.data[kind][item.GetKey()] = item
}

func (c *mockCore) forceRemove(kind ld.VersionedDataKind, key string) {
	delete(c.data[kind], key)
}

func (c *mockCore) GetCacheTTL() time.Duration {
	return c.cacheTTL
}

func (c *mockCore) InitInternal(allData map[ld.VersionedDataKind]map[string]ld.VersionedData) error {
	if c.fakeError != nil {
		return c.fakeError
	}
	c.data = allData
	c.inited = true
	return nil
}

func (c *mockCore) GetInternal(kind ld.VersionedDataKind, key string) (ld.VersionedData, error) {
	if c.fakeError != nil {
		return nil, c.fakeError
	}
	return c.data[kind][key], nil
}

func (c *mockCore) GetAllInternal(kind ld.VersionedDataKind) (map[string]ld.VersionedData, error) {
	if c.fakeError != nil {
		return nil, c.fakeError
	}
	return c.data[kind], nil
}

func (c *mockCore) UpsertInternal(kind ld.VersionedDataKind, item ld.VersionedData) (ld.VersionedData, error) {
	if c.fakeError != nil {
		return nil, c.fakeError
	}
	oldItem := c.data[kind][item.GetKey()]
	if oldItem != nil && oldItem.GetVersion() >= item.GetVersion() {
		return oldItem, nil
	}
	c.data[kind][item.GetKey()] = item
	return item, nil
}

func (c *mockCore) InitializedInternal() bool {
	c.initQueriedCount++
	return c.inited
}

func (c *mockNonAtomicCore) GetCacheTTL() time.Duration {
	return 0
}

func (c *mockNonAtomicCore) InitCollectionsInternal(allData []StoreCollection) error {
	c.data = allData
	return nil
}

func (c *mockNonAtomicCore) GetInternal(kind ld.VersionedDataKind, key string) (ld.VersionedData, error) {
	return nil, nil // not used in tests
}

func (c *mockNonAtomicCore) GetAllInternal(kind ld.VersionedDataKind) (map[string]ld.VersionedData, error) {
	return nil, nil // not used in tests
}

func (c *mockNonAtomicCore) UpsertInternal(kind ld.VersionedDataKind, item ld.VersionedData) (ld.VersionedData, error) {
	return nil, nil // not used in tests
}

func (c *mockNonAtomicCore) InitializedInternal() bool {
	return false // not used in tests
}

func (c *mockCoreWithInstrumentedQueries) forceSet(kind ld.VersionedDataKind, item ld.VersionedData) {
	c.data[kind][item.GetKey()] = item
}

func (c *mockCoreWithInstrumentedQueries) GetCacheTTL() time.Duration {
	return c.cacheTTL
}

func (c *mockCoreWithInstrumentedQueries) InitInternal(allData map[ld.VersionedDataKind]map[string]ld.VersionedData) error {
	c.data = allData
	c.inited = true
	return nil
}

func (c *mockCoreWithInstrumentedQueries) GetInternal(kind ld.VersionedDataKind, key string) (ld.VersionedData, error) {
	c.queryStartedCh <- struct{}{}
	<-time.After(c.queryDelay)
	return c.data[kind][key], nil
}

func (c *mockCoreWithInstrumentedQueries) GetAllInternal(kind ld.VersionedDataKind) (map[string]ld.VersionedData, error) {
	c.queryStartedCh <- struct{}{}
	<-time.After(c.queryDelay)
	return c.data[kind], nil
}

func (c *mockCoreWithInstrumentedQueries) UpsertInternal(kind ld.VersionedDataKind, item ld.VersionedData) (ld.VersionedData, error) {
	oldItem := c.data[kind][item.GetKey()]
	if oldItem != nil && oldItem.GetVersion() >= item.GetVersion() {
		return oldItem, nil
	}
	c.data[kind][item.GetKey()] = item
	return item, nil
}

func (c *mockCoreWithInstrumentedQueries) InitializedInternal() bool {
	return c.inited
}

func TestDataStoreWrapper(t *testing.T) {
	cacheTime := 30 * time.Second

	runTests := func(t *testing.T, name string, test func(t *testing.T, mode testCacheMode, core *mockCore),
		forModes ...testCacheMode) {
		t.Run(name, func(t *testing.T) {
			if len(forModes) == 0 {
				require.True(t, false, "didn't specify any testCacheModes")
			}
			for _, mode := range forModes {
				t.Run(string(mode), func(t *testing.T) {
					test(t, mode, newCore(mode.ttl()))
				})
			}
		})
	}

	runTests(t, "Get", func(t *testing.T, mode testCacheMode, core *mockCore) {
		w := NewDataStoreWrapperWithConfig(core, configWithoutLogging)
		defer w.Close()
		flagv1 := ld.FeatureFlag{Key: "flag", Version: 1}
		flagv2 := ld.FeatureFlag{Key: "flag", Version: 2}

		core.forceSet(ld.Features, &flagv1)
		item, err := w.Get(ld.Features, flagv1.Key)
		require.NoError(t, err)
		require.Equal(t, &flagv1, item)

		core.forceSet(ld.Features, &flagv2)
		item, err = w.Get(ld.Features, flagv1.Key)
		require.NoError(t, err)
		if mode.isCached() {
			require.Equal(t, &flagv1, item) // returns cached value, does not call getter
		} else {
			require.Equal(t, &flagv2, item) // no caching, calls getter
		}
	}, testUncached, testCached, testCachedIndefinitely)

	runTests(t, "Get with deleted item", func(t *testing.T, mode testCacheMode, core *mockCore) {
		w := NewDataStoreWrapperWithConfig(core, configWithoutLogging)
		defer w.Close()
		flagv1 := ld.FeatureFlag{Key: "flag", Version: 1, Deleted: true}
		flagv2 := ld.FeatureFlag{Key: "flag", Version: 2, Deleted: false}

		core.forceSet(ld.Features, &flagv1)
		item, err := w.Get(ld.Features, flagv1.Key)
		require.NoError(t, err)
		require.Nil(t, item) // item is filtered out because Deleted is true

		core.forceSet(ld.Features, &flagv2)
		item, err = w.Get(ld.Features, flagv1.Key)
		require.NoError(t, err)
		if mode.isCached() {
			require.Nil(t, item) // it used the cached deleted item rather than calling the getter
		} else {
			require.Equal(t, &flagv2, item) // no caching, calls getter
		}
	}, testUncached, testCached, testCachedIndefinitely)

	runTests(t, "Get with missing item", func(t *testing.T, mode testCacheMode, core *mockCore) {
<<<<<<< HEAD
		w := NewDataStoreWrapperWithConfig(core, configWithoutLogging)
=======
		mockLog := shared_test.NewMockLoggers()
		w := NewFeatureStoreWrapperWithConfig(core, ld.Config{Loggers: mockLog.Loggers})
>>>>>>> a068f2f0
		defer w.Close()
		flag := ld.FeatureFlag{Key: "flag", Version: 1}

		item, err := w.Get(ld.Features, flag.Key)
		require.NoError(t, err)
		require.Nil(t, item)

		assert.Nil(t, mockLog.Output[ldlog.Error]) // missing item should *not* be logged as an error by this component

		core.forceSet(ld.Features, &flag)
		item, err = w.Get(ld.Features, flag.Key)
		require.NoError(t, err)
		if mode.isCached() {
			require.Nil(t, item) // the cache retains a nil result
		} else {
			require.Equal(t, &flag, item) // no caching, calls getter
		}
	}, testUncached, testCached, testCachedIndefinitely)

	runTests(t, "cached Get uses values from Init", func(t *testing.T, mode testCacheMode, core *mockCore) {
		w := NewDataStoreWrapperWithConfig(core, configWithoutLogging)
		defer w.Close()

		flagv1 := ld.FeatureFlag{Key: "flag", Version: 1}
		flagv2 := ld.FeatureFlag{Key: "flag", Version: 1}

		allData := map[ld.VersionedDataKind]map[string]ld.VersionedData{
			ld.Features: {flagv1.Key: &flagv1},
		}
		err := w.Init(allData)
		require.NoError(t, err)
		require.Equal(t, core.data, allData)

		core.forceSet(ld.Features, &flagv2)
		item, err := w.Get(ld.Features, flagv1.Key)
		require.NoError(t, err)
		require.Equal(t, &flagv1, item) // it used the cached item rather than calling the getter
	}, testCached, testCachedIndefinitely)

	runTests(t, "All", func(t *testing.T, mode testCacheMode, core *mockCore) {
		w := NewDataStoreWrapperWithConfig(core, configWithoutLogging)
		defer w.Close()
		flag1 := ld.FeatureFlag{Key: "flag1", Version: 1}
		flag2 := ld.FeatureFlag{Key: "flag2", Version: 1}

		core.forceSet(ld.Features, &flag1)
		core.forceSet(ld.Features, &flag2)
		items, err := w.All(ld.Features)
		require.NoError(t, err)
		require.Equal(t, 2, len(items))

		core.forceRemove(ld.Features, flag2.Key)
		items, err = w.All(ld.Features)
		require.NoError(t, err)
		if mode.isCached() {
			require.Equal(t, 2, len(items))
		} else {
			require.Equal(t, 1, len(items))
		}
	}, testUncached, testCached, testCachedIndefinitely)

	runTests(t, "cached All uses values from Init", func(t *testing.T, mode testCacheMode, core *mockCore) {
		w := NewDataStoreWrapperWithConfig(core, configWithoutLogging)
		defer w.Close()

		flag1 := ld.FeatureFlag{Key: "flag1", Version: 1}
		flag2 := ld.FeatureFlag{Key: "flag2", Version: 1}

		allData := map[ld.VersionedDataKind]map[string]ld.VersionedData{
			ld.Features: {flag1.Key: &flag1, flag2.Key: &flag2},
		}
		err := w.Init(allData)
		require.NoError(t, err)
		require.Equal(t, allData, core.data)

		core.forceRemove(ld.Features, flag2.Key)
		items, err := w.All(ld.Features)
		require.NoError(t, err)
		require.Equal(t, 2, len(items))
	}, testCached, testCachedIndefinitely)

	runTests(t, "cached All uses fresh values if there has been an update", func(t *testing.T, mode testCacheMode, core *mockCore) {
		w := NewDataStoreWrapperWithConfig(core, configWithoutLogging)
		defer w.Close()

		flag1 := ld.FeatureFlag{Key: "flag1", Version: 1}
		flag1v2 := ld.FeatureFlag{Key: "flag1", Version: 2}
		flag2 := ld.FeatureFlag{Key: "flag2", Version: 1}
		flag2v2 := ld.FeatureFlag{Key: "flag2", Version: 2}

		allData := map[ld.VersionedDataKind]map[string]ld.VersionedData{
			ld.Features: {flag1.Key: &flag1, flag2.Key: &flag2},
		}
		err := w.Init(allData)
		require.NoError(t, err)
		require.Equal(t, allData, core.data)

		// make a change to flag1 using the wrapper - this should flush the cache
		err = w.Upsert(ld.Features, &flag1v2)
		require.NoError(t, err)

		// make a change to flag2 that bypasses the cache
		core.forceSet(ld.Features, &flag2v2)

		// we should now see both changes since the cache was flushed
		items, err := w.All(ld.Features)
		require.NoError(t, err)
		require.Equal(t, 2, items[flag2.Key].GetVersion())
	}, testCached)

	runTests(t, "Upsert - successful", func(t *testing.T, mode testCacheMode, core *mockCore) {
		w := NewDataStoreWrapperWithConfig(core, configWithoutLogging)
		defer w.Close()

		flagv1 := ld.FeatureFlag{Key: "flag", Version: 1}
		flagv2 := ld.FeatureFlag{Key: "flag", Version: 2}

		err := w.Upsert(ld.Features, &flagv1)
		require.NoError(t, err)
		require.Equal(t, &flagv1, core.data[ld.Features][flagv1.Key])

		err = w.Upsert(ld.Features, &flagv2)
		require.NoError(t, err)
		require.Equal(t, &flagv2, core.data[ld.Features][flagv1.Key])

		// if we have a cache, verify that the new item is now cached by writing a different value
		// to the underlying data - Get should still return the cached item
		if mode.isCached() {
			flagv3 := ld.FeatureFlag{Key: "flag", Version: 3}
			core.forceSet(ld.Features, &flagv3)
		}

		item, err := w.Get(ld.Features, flagv1.Key)
		require.NoError(t, err)
		require.Equal(t, &flagv2, item)
	}, testUncached, testCached, testCachedIndefinitely)

	runTests(t, "cached Upsert - unsuccessful", func(t *testing.T, mode testCacheMode, core *mockCore) {
		// This is for an upsert where the data in the store has a higher version. In an uncached
		// store, this is just a no-op as far as the wrapper is concerned so there's nothing to
		// test here. In a cached store, we need to verify that the cache has been refreshed
		// using the data that was found in the store.
		w := NewDataStoreWrapperWithConfig(core, configWithoutLogging)
		defer w.Close()

		flagv1 := ld.FeatureFlag{Key: "flag", Version: 1}
		flagv2 := ld.FeatureFlag{Key: "flag", Version: 2}

		err := w.Upsert(ld.Features, &flagv2)
		require.NoError(t, err)
		require.Equal(t, &flagv2, core.data[ld.Features][flagv1.Key])

		err = w.Upsert(ld.Features, &flagv1)
		require.NoError(t, err)
		require.Equal(t, &flagv2, core.data[ld.Features][flagv1.Key]) // value in store remains the same

		flagv3 := ld.FeatureFlag{Key: "flag", Version: 3}
		core.forceSet(ld.Features, &flagv3) // bypasses cache so we can verify that flagv2 is in the cache

		item, err := w.Get(ld.Features, flagv1.Key)
		require.NoError(t, err)
		require.Equal(t, &flagv2, item)
	}, testCached, testCachedIndefinitely)

	runTests(t, "Delete", func(t *testing.T, mode testCacheMode, core *mockCore) {
		w := NewDataStoreWrapperWithConfig(core, configWithoutLogging)
		defer w.Close()

		flagv1 := ld.FeatureFlag{Key: "flag1", Version: 1}
		flagv2 := ld.FeatureFlag{Key: "flag1", Version: 2, Deleted: true}
		flagv3 := ld.FeatureFlag{Key: "flag1", Version: 3}

		core.forceSet(ld.Features, &flagv1)
		item, err := w.Get(ld.Features, flagv1.Key)
		require.NoError(t, err)
		require.Equal(t, &flagv1, item)

		err = w.Delete(ld.Features, flagv1.Key, 2)
		require.NoError(t, err)
		require.Equal(t, &flagv2, core.data[ld.Features][flagv1.Key])

		// make a change to the flag that bypasses the cache
		core.forceSet(ld.Features, &flagv3)

		item, err = w.Get(ld.Features, flagv1.Key)
		require.NoError(t, err)
		if mode.isCached() {
			require.Nil(t, item)
		} else {
			require.Equal(t, &flagv3, item)
		}
	}, testUncached, testCached, testCachedIndefinitely)

	t.Run("Initialized calls InitializedInternal only if not already inited", func(t *testing.T) {
		core := newCore(0)
		w := NewDataStoreWrapperWithConfig(core, configWithoutLogging)
		defer w.Close()

		assert.False(t, w.Initialized())
		assert.Equal(t, 1, core.initQueriedCount)

		core.inited = true
		assert.True(t, w.Initialized())
		assert.Equal(t, 2, core.initQueriedCount)

		core.inited = false
		assert.True(t, w.Initialized())
		assert.Equal(t, 2, core.initQueriedCount)
	})

	t.Run("Initialized won't call InitializedInternal if Init has been called", func(t *testing.T) {
		core := newCore(0)
		w := NewDataStoreWrapperWithConfig(core, configWithoutLogging)
		defer w.Close()

		assert.False(t, w.Initialized())
		assert.Equal(t, 1, core.initQueriedCount)

		allData := map[ld.VersionedDataKind]map[string]ld.VersionedData{ld.Features: {}}
		err := w.Init(allData)
		require.NoError(t, err)

		assert.True(t, w.Initialized())
		assert.Equal(t, 1, core.initQueriedCount)
	})

	t.Run("Initialized can cache false result", func(t *testing.T) {
		core := newCore(500 * time.Millisecond)
		w := NewDataStoreWrapperWithConfig(core, configWithoutLogging)
		defer w.Close()

		assert.False(t, w.Initialized())
		assert.Equal(t, 1, core.initQueriedCount)

		core.inited = true
		assert.False(t, w.Initialized())
		assert.Equal(t, 1, core.initQueriedCount)

		time.Sleep(600 * time.Millisecond)
		assert.True(t, w.Initialized())
		assert.Equal(t, 2, core.initQueriedCount)
	})

	t.Run("Cached Get coalesces requests for same key", func(t *testing.T) {
		core := newCoreWithInstrumentedQueries(cacheTime)
		w := NewDataStoreWrapperWithConfig(core, configWithoutLogging)
		defer w.Close()

		flag := ld.FeatureFlag{Key: "flag", Version: 9}
		core.forceSet(ld.Features, &flag)

		resultCh := make(chan int, 2)
		go func() {
			result, _ := w.Get(ld.Features, flag.Key)
			resultCh <- result.GetVersion()
		}()
		// We can't actually *guarantee* that our second query will start while the first one is still
		// in progress, but the combination of waiting on queryStartedCh and the built-in delay in
		// mockCoreWithInstrumentedQueries should make it extremely likely.
		<-core.queryStartedCh
		go func() {
			result, _ := w.Get(ld.Features, flag.Key)
			resultCh <- result.GetVersion()
		}()

		result1 := <-resultCh
		result2 := <-resultCh
		assert.Equal(t, flag.Version, result1)
		assert.Equal(t, flag.Version, result2)

		assert.Equal(t, 0, len(core.queryStartedCh)) // core only received 1 query
	})

	t.Run("Cached Get doesn't coalesce requests for same key", func(t *testing.T) {
		core := newCoreWithInstrumentedQueries(cacheTime)
		w := NewDataStoreWrapperWithConfig(core, configWithoutLogging)
		defer w.Close()

		flag1 := ld.FeatureFlag{Key: "flag1", Version: 8}
		flag2 := ld.FeatureFlag{Key: "flag2", Version: 9}
		core.forceSet(ld.Features, &flag1)
		core.forceSet(ld.Features, &flag2)

		resultCh := make(chan int, 2)
		go func() {
			result, _ := w.Get(ld.Features, flag1.Key)
			resultCh <- result.GetVersion()
		}()
		<-core.queryStartedCh
		go func() {
			result, _ := w.Get(ld.Features, flag2.Key)
			resultCh <- result.GetVersion()
		}()

		results := map[int]bool{}
		results[<-resultCh] = true
		results[<-resultCh] = true
		assert.Equal(t, map[int]bool{flag1.Version: true, flag2.Version: true}, results)

		assert.Equal(t, 1, len(core.queryStartedCh)) // core received a total of 2 queries
	})

	t.Run("Cached All coalesces requests", func(t *testing.T) {
		core := newCoreWithInstrumentedQueries(cacheTime)
		w := NewDataStoreWrapperWithConfig(core, configWithoutLogging)
		defer w.Close()

		flag := ld.FeatureFlag{Key: "flag", Version: 9}
		core.forceSet(ld.Features, &flag)

		resultCh := make(chan int, 2)
		go func() {
			result, _ := w.All(ld.Features)
			resultCh <- len(result)
		}()
		<-core.queryStartedCh
		go func() {
			result, _ := w.All(ld.Features)
			resultCh <- len(result)
		}()

		result1 := <-resultCh
		result2 := <-resultCh
		assert.Equal(t, 1, result1)
		assert.Equal(t, 1, result2)

		assert.Equal(t, 0, len(core.queryStartedCh)) // core only received 1 query
	})

	t.Run("Cached store with finite TTL won't update cache if core update fails", func(t *testing.T) {
		core := newCore(cacheTime)
		w := NewDataStoreWrapperWithConfig(core, configWithoutLogging)
		defer w.Close()

		flagv1 := ld.FeatureFlag{Key: "flag", Version: 1}
		flagv2 := ld.FeatureFlag{Key: "flag", Version: 2}
		allData := map[ld.VersionedDataKind]map[string]ld.VersionedData{
			ld.Features: {flagv1.Key: &flagv1},
		}
		err := w.Init(allData)
		require.NoError(t, err)
		require.Equal(t, core.data, allData)

		core.fakeError = errors.New("sorry")
		err = w.Upsert(ld.Features, &flagv2)
		require.Equal(t, core.fakeError, err)

		core.fakeError = nil
		item, err := w.Get(ld.Features, flagv2.Key)
		require.NoError(t, err)
		require.Equal(t, &flagv1, item) // cache still has old item, same as underlying store
	})

	t.Run("Cached store with infinite TTL will update cache even if core update fails", func(t *testing.T) {
		core := newCore(-1)
		w := NewDataStoreWrapperWithConfig(core, configWithoutLogging)
		defer w.Close()

		flagv1 := ld.FeatureFlag{Key: "flag", Version: 1}
		flagv2 := ld.FeatureFlag{Key: "flag", Version: 2}
		allData := map[ld.VersionedDataKind]map[string]ld.VersionedData{
			ld.Features: {flagv1.Key: &flagv1},
		}
		err := w.Init(allData)
		require.NoError(t, err)
		require.Equal(t, core.data, allData)

		core.fakeError = errors.New("sorry")
		err = w.Upsert(ld.Features, &flagv2)
		require.Equal(t, core.fakeError, err)

		core.fakeError = nil
		item, err := w.Get(ld.Features, flagv2.Key)
		require.NoError(t, err)
		require.Equal(t, &flagv2, item) // underlying store has old item but cache has new item
	})

	t.Run("Cached store with finite TTL won't update cache if core init fails", func(t *testing.T) {
		core := newCore(cacheTime)
		w := NewDataStoreWrapperWithConfig(core, configWithoutLogging)
		defer w.Close()

		flagv1 := ld.FeatureFlag{Key: "flag", Version: 1}
		allData := map[ld.VersionedDataKind]map[string]ld.VersionedData{
			ld.Features: {flagv1.Key: &flagv1},
		}
		core.fakeError = errors.New("sorry")
		err := w.Init(allData)
		require.Equal(t, core.fakeError, err)

		core.fakeError = nil
		data, err := w.All(ld.Features)
		require.NoError(t, err)
		require.Equal(t, map[string]ld.VersionedData{}, data)
	})

	t.Run("Cached store with infinite TTL will update cache even if core init fails", func(t *testing.T) {
		core := newCore(-1)
		w := NewDataStoreWrapperWithConfig(core, configWithoutLogging)
		defer w.Close()

		flagv1 := ld.FeatureFlag{Key: "flag", Version: 1}
		allData := map[ld.VersionedDataKind]map[string]ld.VersionedData{
			ld.Features: {flagv1.Key: &flagv1},
		}
		core.fakeError = errors.New("sorry")
		err := w.Init(allData)
		require.Equal(t, core.fakeError, err)

		core.fakeError = nil
		data, err := w.All(ld.Features)
		require.NoError(t, err)
		require.Equal(t, allData[ld.Features], data)
	})

	t.Run("Cached store with finite TTL removes cached All data if a single item is updated", func(t *testing.T) {
		core := newCore(cacheTime)
		w := NewDataStoreWrapperWithConfig(core, configWithoutLogging)
		defer w.Close()

		flag1v1 := ld.FeatureFlag{Key: "flag1", Version: 1}
		flag1v2 := ld.FeatureFlag{Key: "flag1", Version: 2}
		flag2v1 := ld.FeatureFlag{Key: "flag2", Version: 1}
		flag2v2 := ld.FeatureFlag{Key: "flag2", Version: 2}
		allData := map[ld.VersionedDataKind]map[string]ld.VersionedData{
			ld.Features: {flag1v1.Key: &flag1v1, flag2v1.Key: &flag2v1},
		}
		err := w.Init(allData)
		require.NoError(t, err)

		data, err := w.All(ld.Features)
		require.NoError(t, err)
		require.Equal(t, allData[ld.Features], data)
		// now the All data is cached

		// do an Upsert for flag1 - this should drop the previous All data from the cache
		err = w.Upsert(ld.Features, &flag1v2)

		// modify flag2 directly in the underlying data
		core.forceSet(ld.Features, &flag2v2)

		// now, All should reread the underlying data so we see both changes
		data, err = w.All(ld.Features)
		require.NoError(t, err)
		assert.Equal(t, &flag1v2, allData[ld.Features][flag1v1.Key])
		assert.Equal(t, &flag2v2, allData[ld.Features][flag2v1.Key])
	})

	t.Run("Cached store with infinite TTL updates cached All data if a single item is updated", func(t *testing.T) {
		core := newCore(-1)
		w := NewDataStoreWrapperWithConfig(core, configWithoutLogging)
		defer w.Close()

		flag1v1 := ld.FeatureFlag{Key: "flag1", Version: 1}
		flag1v2 := ld.FeatureFlag{Key: "flag1", Version: 2}
		flag2v1 := ld.FeatureFlag{Key: "flag2", Version: 1}
		flag2v2 := ld.FeatureFlag{Key: "flag2", Version: 2}
		allData := map[ld.VersionedDataKind]map[string]ld.VersionedData{
			ld.Features: {flag1v1.Key: &flag1v1, flag2v1.Key: &flag2v1},
		}
		err := w.Init(allData)
		require.NoError(t, err)

		data, err := w.All(ld.Features)
		require.NoError(t, err)
		require.Equal(t, allData[ld.Features], data)
		// now the All data is cached

		// do an Upsert for flag1 - this should update the underlying data *and* the cached All data
		err = w.Upsert(ld.Features, &flag1v2)

		// modify flag2 directly in the underlying data
		core.forceSet(ld.Features, &flag2v2)

		// now, All should *not* reread the underlying data - we should only see the change to flag1
		data, err = w.All(ld.Features)
		require.NoError(t, err)
		assert.Equal(t, &flag1v2, data[flag1v1.Key])
		assert.Equal(t, &flag2v1, data[flag2v1.Key])
	})

	t.Run("Non-atomic init passes ordered data to core", func(t *testing.T) {
		core := &mockNonAtomicCore{}
		w := NewNonAtomicDataStoreWrapper(core)

		assert.NoError(t, w.Init(dependencyOrderingTestData))

		receivedData := core.data
		assert.Equal(t, 2, len(receivedData))
		assert.Equal(t, ld.Segments, receivedData[0].Kind) // Segments should always be first
		assert.Equal(t, len(dependencyOrderingTestData[ld.Segments]), len(receivedData[0].Items))
		assert.Equal(t, ld.Features, receivedData[1].Kind)
		assert.Equal(t, len(dependencyOrderingTestData[ld.Features]), len(receivedData[1].Items))

		flags := receivedData[1].Items
		findFlagIndex := func(key string) int {
			for i, item := range flags {
				if item.GetKey() == key {
					return i
				}
			}
			return -1
		}

		for _, item := range dependencyOrderingTestData[ld.Features] {
			if flag, ok := item.(*ld.FeatureFlag); ok {
				flagIndex := findFlagIndex(flag.Key)
				for _, prereq := range flag.Prerequisites {
					prereqIndex := findFlagIndex(prereq.Key)
					if prereqIndex > flagIndex {
						keys := make([]string, 0, len(flags))
						for _, item := range flags {
							keys = append(keys, item.GetKey())
						}
						assert.True(t, false, "%s depends on %s, but %s was listed first; keys in order are [%s]",
							flag.Key, prereq.Key, strings.Join(keys, ", "))
					}
				}
			}
		}
	})
}

var dependencyOrderingTestData = map[ld.VersionedDataKind]map[string]ld.VersionedData{
	ld.Features: {
		"a": parseFlag(`{"key":"a","prerequisites":[{"key":"b"},{"key":"c"}]}`),
		"b": parseFlag(`{"key":"b","prerequisites":[{"key":"c"},{"key":"e"}]}`),
		"c": parseFlag(`{"key":"c"}`),
		"d": parseFlag(`{"key":"d"}`),
		"e": parseFlag(`{"key":"e"}`),
		"f": parseFlag(`{"key":"f"}`),
	},
	ld.Segments: {
		"1": &ld.Segment{Key: "1"},
	},
}

func parseFlag(jsonString string) *ld.FeatureFlag {
	var f ld.FeatureFlag
	if err := json.Unmarshal([]byte(jsonString), &f); err != nil {
		panic(err)
	}
	return &f
}<|MERGE_RESOLUTION|>--- conflicted
+++ resolved
@@ -255,12 +255,8 @@
 	}, testUncached, testCached, testCachedIndefinitely)
 
 	runTests(t, "Get with missing item", func(t *testing.T, mode testCacheMode, core *mockCore) {
-<<<<<<< HEAD
-		w := NewDataStoreWrapperWithConfig(core, configWithoutLogging)
-=======
 		mockLog := shared_test.NewMockLoggers()
-		w := NewFeatureStoreWrapperWithConfig(core, ld.Config{Loggers: mockLog.Loggers})
->>>>>>> a068f2f0
+		w := NewDataStoreWrapperWithConfig(core, ld.Config{Loggers: mockLog.Loggers})
 		defer w.Close()
 		flag := ld.FeatureFlag{Key: "flag", Version: 1}
 
