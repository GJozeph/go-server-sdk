// Package utils contains support code that most users of the SDK will not need to access
// directly. However, they may be useful for anyone developing custom integrations.
package utils

import (
	"encoding/json"
	"fmt"
	"io"
	"sync"
	"time"

	"golang.org/x/sync/singleflight"

	cache "github.com/patrickmn/go-cache"
	ld "gopkg.in/launchdarkly/go-server-sdk.v5"
	"gopkg.in/launchdarkly/go-server-sdk.v5/internal"
	"gopkg.in/launchdarkly/go-server-sdk.v5/ldlog"
)

// Optional interface that can be implemented by components whose types can't be easily
// determined by looking at the config object. This is also defined in diagnostic_events.go,
// but that's in another package and we'd rather not export this implementation detail.
type diagnosticsComponentDescriptor interface {
	GetDiagnosticsComponentTypeName() string
}

// UnmarshalItem attempts to unmarshal an entity that has been stored as JSON in a
// DataStore. The kind parameter indicates what type of entity is expected.
func UnmarshalItem(kind ld.VersionedDataKind, raw []byte) (ld.VersionedData, error) {
	data := kind.GetDefaultItem()
	if jsonErr := json.Unmarshal(raw, &data); jsonErr != nil {
		return nil, jsonErr
	}
	if item, ok := data.(ld.VersionedData); ok {
		return item, nil
	}
	return nil, fmt.Errorf("unexpected data type from JSON unmarshal: %T", data)
}

// DataStoreCoreBase defines methods that are common to the DataStoreCore and
// NonAtomicDataStoreCore interfaces.
type DataStoreCoreBase interface {
	// GetInternal queries a single item from the data store. The kind parameter distinguishes
	// between different categories of data (flags, segments) and the key is the unique key
	// within that category. If no such item exists, the method should return (nil, nil).
	// It should not attempt to filter out any items based on their Deleted property, nor to
	// cache any items.
	GetInternal(kind ld.VersionedDataKind, key string) (ld.VersionedData, error)
	// GetAllInternal queries all items in a given category from the data store, returning
	// a map of unique keys to items. It should not attempt to filter out any items based
	// on their Deleted property, nor to cache any items.
	GetAllInternal(kind ld.VersionedDataKind) (map[string]ld.VersionedData, error)
	// UpsertInternal adds or updates a single item. If an item with the same key already
	// exists, it should update it only if the new item's GetVersion() value is greater
	// than the old one. It should return the final state of the item, i.e. if the update
	// succeeded then it returns the item that was passed in, and if the update failed due
	// to the version check then it returns the item that is currently in the data store
	// (this ensures that caching works correctly).
	//
	// Note that deletes are implemented by using UpsertInternal to store an item whose
	// Deleted property is true.
	UpsertInternal(kind ld.VersionedDataKind, item ld.VersionedData) (ld.VersionedData, error)
	// InitializedInternal returns true if the data store contains a complete data set,
	// meaning that InitInternal has been called at least once. In a shared data store, it
	// should be able to detect this even if InitInternal was called in a different process,
	// i.e. the test should be based on looking at what is in the data store. The method
	// does not need to worry about caching this value; DataStoreWrapper will only call
	// it when necessary.
	InitializedInternal() bool
	// GetCacheTTL returns the length of time that data should be retained in an in-memory
	// cache. This cache is maintained by DataStoreWrapper. If GetCacheTTL returns zero,
	// there will be no cache. If it returns a negative number, the cache never expires.
	GetCacheTTL() time.Duration
}

// DataStoreCoreStatus is an optional interface that can be implemented by DataStoreCoreBase
// implementations. It allows DataStoreWrapper to request a status check on the availability of
// the underlying data store.
type DataStoreCoreStatus interface {
	// Tests whether the data store seems to be functioning normally. This should not be a detailed
	// test of different kinds of operations, but just the smallest possible operation to determine
	// whether (for instance) we can reach the database. DataStoreWrapper will call this method
	// at intervals if the store has previously failed, until it returns true.
	IsStoreAvailable() bool
}

// DataStoreCore is an interface for a simplified subset of the functionality of
// ldclient.DataStore, to be used in conjunction with DataStoreWrapper. This allows
// developers of custom DataStore implementations to avoid repeating logic that would
// commonly be needed in any such implementation, such as caching. Instead, they can
// implement only DataStoreCore and then call NewDataStoreWrapper.
//
// This interface assumes that the data store can update the data set atomically. If
// not, use NonAtomicDataStoreCore instead. DataStoreCoreBase defines the common methods.
type DataStoreCore interface {
	DataStoreCoreBase
	// InitInternal replaces the entire contents of the data store. This should be done
	// atomically (i.e. within a transaction).
	InitInternal(map[ld.VersionedDataKind]map[string]ld.VersionedData) error
}

// NonAtomicDataStoreCore is an interface for a limited subset of the functionality of
// ldclient.DataStore, to be used in conjunction with DataStoreWrapper. This allows
// developers of custom DataStore implementations to avoid repeating logic that would
// commonly be needed in any such implementation, such as caching. Instead, they can
// implement only DataStoreCore and then call NewDataStoreWrapper.
//
// This interface assumes that the data store cannot update the data set atomically and
// will require the SDK to specify the order of operations. If atomic updates are possible,
// then use DataStoreCore instead. DataStoreCoreBase defines the common methods.
//
// Note that this is somewhat different from the way the LaunchDarkly SDK addresses the
// atomicity issue on most other platforms. There, the data stores just have one
// interface, which always receives the data as a map, but the SDK can control the
// iteration order of the map. That isn't possible in Go where maps never have a defined
// iteration order.
type NonAtomicDataStoreCore interface {
	DataStoreCoreBase
	// InitCollectionsInternal replaces the entire contents of the data store. The SDK will
	// pass a data set with a defined ordering; the collections (kinds) should be processed in
	// the specified order, and the items within each collection should be written in the
	// specified order. The store should delete any obsolete items only after writing all of
	// the items provided.
	InitCollectionsInternal(allData []StoreCollection) error
}

// StoreCollection is used by the NonAtomicDataStoreCore interface.
type StoreCollection struct {
	Kind  ld.VersionedDataKind
	Items []ld.VersionedData
}

// DataStoreWrapper is a partial implementation of ldclient.DataStore that delegates basic
// functionality to an instance of DataStoreCore. It provides optional caching, and will
// automatically provide the proper data ordering when using  NonAtomicDataStoreCoreInitialization.
//
// Also, if the DataStoreCore object implements ldclient.DataStoreStatusProvider, the wrapper
// will make it possible for SDK components to react appropriately if the availability of the store
// changes (e.g. if we lose a database connection, but then regain it).
type DataStoreWrapper struct {
	core          DataStoreCoreBase
	coreAtomic    DataStoreCore
	coreNonAtomic NonAtomicDataStoreCore
	coreStatus    DataStoreCoreStatus
	statusManager *internal.DataStoreStatusManager
	cache         *cache.Cache
	requests      singleflight.Group
	loggers       ldlog.Loggers
	inited        bool
	initLock      sync.RWMutex
}

const initCheckedKey = "$initChecked"

// NewDataStoreWrapperWithConfig creates an instance of DataStoreWrapper that wraps an instance
// of DataStoreCore. It takes a Config parameter so that it can use the same logging configuration
// as the SDK.
func NewDataStoreWrapperWithConfig(core DataStoreCore, config ld.Config) *DataStoreWrapper {
	w := newBaseWrapper(core, config)
	w.coreAtomic = core
	return w
}

// NewNonAtomicDataStoreWrapperWithConfig creates an instance of DataStoreWrapper that wraps an
// instance of NonAtomicDataStoreCore. It takes a Config parameter so that it can use the same logging configuration
// as the SDK.
func NewNonAtomicDataStoreWrapperWithConfig(core NonAtomicDataStoreCore, config ld.Config) *DataStoreWrapper {
	w := newBaseWrapper(core, config)
	w.coreNonAtomic = core
	return w
}

// NewNonAtomicDataStoreWrapper creates an instance of DataStoreWrapper that wraps an
// instance of NonAtomicDataStoreCore.
func NewNonAtomicDataStoreWrapper(core NonAtomicDataStoreCore) *DataStoreWrapper {
	return NewNonAtomicDataStoreWrapperWithConfig(core, ld.Config{})
}

func newBaseWrapper(core DataStoreCoreBase, config ld.Config) *DataStoreWrapper {
	cacheTTL := core.GetCacheTTL()
	var myCache *cache.Cache
	if cacheTTL != 0 {
		myCache = cache.New(cacheTTL, 5*time.Minute)
		// Note that the documented behavior of go-cache is that if cacheTTL is negative, the
		// cache never expires. That is consistent with we've defined the parameter.
	}

	w := &DataStoreWrapper{
		core:    core,
		cache:   myCache,
		loggers: config.Loggers,
	}
	if cs, ok := core.(DataStoreCoreStatus); ok {
		w.coreStatus = cs
	}
	w.statusManager = internal.NewDataStoreStatusManager(
		true,
		w.pollAvailabilityAfterOutage,
		myCache == nil || core.GetCacheTTL() > 0, // needsRefresh=true unless we're in infinite cache mode
		config.Loggers,
	)

	return w
}

func dataStoreCacheKey(kind ld.VersionedDataKind, key string) string {
	return kind.GetNamespace() + ":" + key
}

func dataStoreAllItemsCacheKey(kind ld.VersionedDataKind) string {
	return "all:" + kind.GetNamespace()
}

// Init performs an update of the entire data store, with optional caching.
func (w *DataStoreWrapper) Init(allData map[ld.VersionedDataKind]map[string]ld.VersionedData) error {
	err := w.initCore(allData)
	if w.cache != nil {
		w.cache.Flush()
	}
	if err != nil && !w.hasCacheWithInfiniteTTL() {
		// Normally, if the underlying store failed to do the update, we do not want to update the cache -
		// the idea being that it's better to stay in a consistent state of having old data than to act
		// like we have new data but then suddenly fall back to old data when the cache expires. However,
		// if the cache TTL is infinite, then it makes sense to update the cache always.
		return err
	}
	if w.cache != nil {
		for kind, items := range allData {
			w.filterAndCacheItems(kind, items)
		}
	}
	if err == nil || w.hasCacheWithInfiniteTTL() {
		w.initLock.Lock()
		defer w.initLock.Unlock()
		w.inited = true
	}
	return err
}

func (w *DataStoreWrapper) initCore(allData map[ld.VersionedDataKind]map[string]ld.VersionedData) error {
	var err error
	if w.coreNonAtomic != nil {
		// If the store uses non-atomic initialization, we'll need to put the data in the proper update
		// order and call InitCollectionsInternal.
		colls := transformUnorderedDataToOrderedData(allData)
		err = w.coreNonAtomic.InitCollectionsInternal(colls)
	} else {
		err = w.coreAtomic.InitInternal(allData)
	}
	w.processError(err)
	return err
}

func (w *DataStoreWrapper) filterAndCacheItems(kind ld.VersionedDataKind, items map[string]ld.VersionedData) map[string]ld.VersionedData {
	// We do some filtering here so that deleted items are not included in the full cached data set
	// that's used by All. This is so that All doesn't have to do that filtering itself. However,
	// since Get does know to filter out deleted items, we will still cache those individually,
	filteredItems := make(map[string]ld.VersionedData, len(items))
	for key, item := range items {
		if !item.IsDeleted() {
			filteredItems[key] = item
		}
		if w.cache != nil {
			w.cache.Set(dataStoreCacheKey(kind, key), item, cache.DefaultExpiration)
		}
	}
	if w.cache != nil {
		w.cache.Set(dataStoreAllItemsCacheKey(kind), filteredItems, cache.DefaultExpiration)
	}
	return filteredItems
}

// Get retrieves a single item by key, with optional caching.
func (w *DataStoreWrapper) Get(kind ld.VersionedDataKind, key string) (ld.VersionedData, error) {
	if w.cache == nil {
		item, err := w.core.GetInternal(kind, key)
		w.processError(err)
		return itemOnlyIfNotDeleted(item), err
	}
	cacheKey := dataStoreCacheKey(kind, key)
	if data, present := w.cache.Get(cacheKey); present {
		if data == nil { // If present is true but data is nil, we have cached the absence of an item
			return nil, nil
		}
		if item, ok := data.(ld.VersionedData); ok {
			return itemOnlyIfNotDeleted(item), nil
		}
	}
	// Item was not cached or cached value was not valid. Use singleflight to ensure that we'll only
	// do this core query once even if multiple goroutines are requesting it
	reqKey := fmt.Sprintf("get:%s:%s", kind.GetNamespace(), key)
	itemIntf, err, _ := w.requests.Do(reqKey, func() (interface{}, error) {
		item, err := w.core.GetInternal(kind, key)
		w.processError(err)
		if err == nil {
			w.cache.Set(cacheKey, item, cache.DefaultExpiration)
		}
		return itemOnlyIfNotDeleted(item), err
	})
	if err != nil || itemIntf == nil {
		return nil, err
	}
	if item, ok := itemIntf.(ld.VersionedData); ok { // singleflight.Group.Do returns value as interface{}
		return item, err
	}
	w.loggers.Errorf("data store query returned unexpected type %T", itemIntf)
	return nil, nil
}

func itemOnlyIfNotDeleted(item ld.VersionedData) ld.VersionedData {
	if item != nil && item.IsDeleted() {
		return nil
	}
	return item
}

// All retrieves all items of the specified kind, with optional caching.
func (w *DataStoreWrapper) All(kind ld.VersionedDataKind) (map[string]ld.VersionedData, error) {
	if w.cache == nil {
		items, err := w.core.GetAllInternal(kind)
		w.processError(err)
		return items, err
	}
	// Check whether we have a cache item for the entire data set
	cacheKey := dataStoreAllItemsCacheKey(kind)
	if data, present := w.cache.Get(cacheKey); present {
		if items, ok := data.(map[string]ld.VersionedData); ok {
			return items, nil
		}
	}
	// Data set was not cached or cached value was not valid. Use singleflight to ensure that we'll only
	// do this core query once even if multiple goroutines are requesting it
	reqKey := fmt.Sprintf("all:%s", kind.GetNamespace())
	itemsIntf, err, _ := w.requests.Do(reqKey, func() (interface{}, error) {
		items, err := w.core.GetAllInternal(kind)
		w.processError(err)
		if err != nil {
			return nil, err
		}
		return w.filterAndCacheItems(kind, items), nil
	})
	if err != nil {
		return nil, err
	}
	if items, ok := itemsIntf.(map[string]ld.VersionedData); ok { // singleflight.Group.Do returns value as interface{}
		return items, err
	}
	w.loggers.Errorf("data store query returned unexpected type %T", itemsIntf)
	return nil, nil
}

// Upsert updates or adds an item, with optional caching.
func (w *DataStoreWrapper) Upsert(kind ld.VersionedDataKind, item ld.VersionedData) error {
	finalItem, err := w.core.UpsertInternal(kind, item)
	w.processError(err)
	// Normally, if the underlying store failed to do the update, we do not want to update the cache -
	// the idea being that it's better to stay in a consistent state of having old data than to act
	// like we have new data but then suddenly fall back to old data when the cache expires. However,
	// if the cache TTL is infinite, then it makes sense to update the cache always.
	if err != nil {
		if !w.hasCacheWithInfiniteTTL() {
			return err
		}
		finalItem = item
	}
	// Note that what we put into the cache is finalItem, which may not be the same as item (i.e. if
	// another process has already updated the item to a higher version).
	if finalItem != nil && w.cache != nil {
		w.cache.Set(dataStoreCacheKey(kind, item.GetKey()), finalItem, cache.DefaultExpiration)
		// If the cache has a finite TTL, then we should remove the "all items" cache entry to force
		// a reread the next time All is called. However, if it's an infinite TTL, we need to just
		// update the item within the existing "all items" entry (since we want things to still work
		// even if the underlying store is unavailable).
		allCacheKey := dataStoreAllItemsCacheKey(kind)
		if w.hasCacheWithInfiniteTTL() {
			if data, present := w.cache.Get(allCacheKey); present {
				if items, ok := data.(map[string]ld.VersionedData); ok {
					items[item.GetKey()] = item // updates the existing map since maps are passed by reference
				}
			} else {
				items := map[string]ld.VersionedData{item.GetKey(): item}
				w.cache.Set(allCacheKey, items, cache.DefaultExpiration)
			}
		} else {
			w.cache.Delete(allCacheKey)
		}
	}
	return err
}

// Delete deletes an item, with optional caching.
func (w *DataStoreWrapper) Delete(kind ld.VersionedDataKind, key string, version int) error {
	deletedItem := kind.MakeDeletedItem(key, version)
	return w.Upsert(kind, deletedItem)
}

// Initialized returns true if the data store contains a data set. To avoid calling the
// underlying implementation any more often than necessary (since Initialized is called often),
// DataStoreWrapper uses the following heuristic: 1. Once we have received a true result
// from InitializedInternal, we always return true. 2. If InitializedInternal returns false,
// and we have a cache, we will cache that result so we won't call it any more frequently
// than the cache TTL.
func (w *DataStoreWrapper) Initialized() bool {
	w.initLock.RLock()
	previousValue := w.inited
	w.initLock.RUnlock()
	if previousValue {
		return true
	}

	if w.cache != nil {
		if _, found := w.cache.Get(initCheckedKey); found {
			return false
		}
	}

	newValue := w.core.InitializedInternal()
	if newValue {
		w.initLock.Lock()
		defer w.initLock.Unlock()
		w.inited = true
		if w.cache != nil {
			w.cache.Delete(initCheckedKey)
		}
	} else {
		if w.cache != nil {
			w.cache.Set(initCheckedKey, "", cache.DefaultExpiration)
		}
	}
	return newValue
}

// Close releases any resources being held by the store.
func (w *DataStoreWrapper) Close() error {
	w.statusManager.Close()
	if coreCloser, ok := w.core.(io.Closer); ok {
		return coreCloser.Close()
	}
	return nil
}

// GetStoreStatus returns the current status of the store.
func (w *DataStoreWrapper) GetStoreStatus() internal.DataStoreStatus {
	return internal.DataStoreStatus{Available: w.statusManager.IsAvailable()}
}

// StatusSubscribe creates a channel that will receive all changes in store status.
func (w *DataStoreWrapper) StatusSubscribe() internal.DataStoreStatusSubscription {
	return w.statusManager.Subscribe()
}

<<<<<<< HEAD
func (w *DataStoreWrapper) processError(err error) {
=======
// Used internally to describe this component in diagnostic data.
func (w *FeatureStoreWrapper) GetDiagnosticsComponentTypeName() string {
	if dcd, ok := w.core.(diagnosticsComponentDescriptor); ok {
		return dcd.GetDiagnosticsComponentTypeName()
	}
	return "custom"
}

func (w *FeatureStoreWrapper) processError(err error) {
>>>>>>> a068f2f0
	if err == nil {
		// If we're waiting to recover after a failure, we'll let the polling routine take care
		// of signaling success. Even if we could signal success a little earlier based on the
		// success of whatever operation we just did, we'd rather avoid the overhead of acquiring
		// w.statusLock every time we do anything. So we'll just do nothing here.
		return
	}
	w.statusManager.UpdateAvailability(false)
}

func (w *DataStoreWrapper) pollAvailabilityAfterOutage() bool {
	if w.coreStatus == nil || !w.coreStatus.IsStoreAvailable() {
		return false
	}
	if w.hasCacheWithInfiniteTTL() {
		// If we're in infinite cache mode, then we can assume the cache has a full set of current
		// flag data (since presumably the data source has still been running) and we can just
		// write the contents of the cache to the underlying data store.
		allData := make(map[ld.VersionedDataKind]map[string]ld.VersionedData, 2)
		for _, kind := range ld.VersionedDataKinds {
			allCacheKey := dataStoreAllItemsCacheKey(kind)
			if data, present := w.cache.Get(allCacheKey); present {
				if items, ok := data.(map[string]ld.VersionedData); ok {
					allData[kind] = items
				}
			}
		}
		err := w.initCore(allData)
		if err != nil {
			// We failed to write the cached data to the underlying store. In this case,
			// w.initCore() has already put us back into the failed state. The only further
			// thing we can do is to log a note about what just happened.
			w.loggers.Errorf("Tried to write cached data to persistent store after a store outage, but failed: %s", err)
		} else {
			w.loggers.Warn("Successfully updated persistent store from cached data")
		}
	}
	return true
}

func (w *DataStoreWrapper) hasCacheWithInfiniteTTL() bool {
	return w.cache != nil && w.core.GetCacheTTL() < 0
}<|MERGE_RESOLUTION|>--- conflicted
+++ resolved
@@ -449,19 +449,15 @@
 	return w.statusManager.Subscribe()
 }
 
-<<<<<<< HEAD
-func (w *DataStoreWrapper) processError(err error) {
-=======
 // Used internally to describe this component in diagnostic data.
-func (w *FeatureStoreWrapper) GetDiagnosticsComponentTypeName() string {
+func (w *DataStoreWrapper) GetDiagnosticsComponentTypeName() string {
 	if dcd, ok := w.core.(diagnosticsComponentDescriptor); ok {
 		return dcd.GetDiagnosticsComponentTypeName()
 	}
 	return "custom"
 }
 
-func (w *FeatureStoreWrapper) processError(err error) {
->>>>>>> a068f2f0
+func (w *DataStoreWrapper) processError(err error) {
 	if err == nil {
 		// If we're waiting to recover after a failure, we'll let the polling routine take care
 		// of signaling success. Even if we could signal success a little earlier based on the
