--- conflicted
+++ resolved
@@ -320,20 +320,10 @@
 			}
 		}
 		if d.FlagValues != nil {
-<<<<<<< HEAD
-			for key, f := range *d.FlagValues {
-				zeroVariation := 0
-				data := ld.FeatureFlag{ //nolint:megacheck // allow deprecated usage
-					Key:         key,
-					Variations:  []ldvalue.Value{f},
-					On:          true,
-					Fallthrough: ld.VariationOrRollout{Variation: &zeroVariation}, //nolint:megacheck // allow deprecated usage
-=======
 			for key, value := range *d.FlagValues {
 				flag, err := makeFlagWithValue(key, value)
 				if err != nil {
 					return nil, err
->>>>>>> 6355f383
 				}
 				if err := insertData(all, ld.Features, key, flag); err != nil { //nolint:megacheck // allow deprecated usage
 					return nil, err
