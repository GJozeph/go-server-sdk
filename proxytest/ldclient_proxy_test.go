// +build proxytest2

// Note, the tests in this package must be run one at a time in separate "go test" invocations, because
// (depending on the platform) Go may cache the value of HTTP_PROXY. Therefore, we have a separate build
// tag for each test and the Makefile runs this package once for each tag.

package proxytest

import (
<<<<<<< HEAD
=======
	"io/ioutil"
	"log"
	"net/url"
>>>>>>> 0f645e74
	"os"
	"testing"
	"time"

<<<<<<< HEAD
	"gopkg.in/launchdarkly/go-server-sdk.v4/ldlog"
=======
	"gopkg.in/launchdarkly/go-server-sdk.v5/ldhttp"
>>>>>>> 0f645e74

	"github.com/stretchr/testify/assert"
	"github.com/stretchr/testify/require"

	ld "gopkg.in/launchdarkly/go-server-sdk.v5"
	shared "gopkg.in/launchdarkly/go-server-sdk.v5/shared_test"
)

func TestClientUsesProxyEnvVars(t *testing.T) {
	oldHttpProxy := os.Getenv("HTTP_PROXY")
	defer os.Setenv("HTTP_PROXY", oldHttpProxy)

	fakeBaseURL := "http://badhost/url"
	fakeEndpointURL := fakeBaseURL + "/sdk/latest-all"

	// Create an extremely minimal fake proxy server that doesn't actually do any proxying, just to
	// verify that we are connecting to it. If the HTTP_PROXY setting is ignored, then it will try
	// to connect directly to the nonexistent host "badhost" instead and get an error.
	proxy := shared.NewStubHTTPServer(shared.StubResponse{Code: 200, Body: "{}"})
	defer proxy.Close()

	// Note that in normal usage, we will be connecting to secure LaunchDarkly endpoints, so it's
	// really HTTPS_PROXY that is relevant. But support for HTTP_PROXY and HTTPS_PROXY comes from the
	// same mechanism, so it's simpler to just test against an insecure proxy.
	os.Setenv("HTTP_PROXY", proxy.URL)

	config := ld.DefaultConfig
	config.Loggers = ldlog.NewDisabledLoggers()
	config.BaseUri = fakeBaseURL
	config.SendEvents = false
	config.Stream = false

	client, err := ld.MakeCustomClient("sdkKey", config, 5*time.Second)
<<<<<<< HEAD
=======
	require.NoError(t, err)
	defer client.Close()

	assert.Equal(t, []string{fakeEndpointURL}, proxy.RequestedURLs)
}

func TestClientOverridesProxyEnvVarsWithProgrammaticProxyOption(t *testing.T) {
	fakeBaseURL := "http://badhost/url"
	fakeEndpointURL := fakeBaseURL + "/sdk/latest-all"

	// Create an extremely minimal fake proxy server that doesn't actually do any proxying, just to
	// verify that we are connecting to it. If the HTTP_PROXY setting is ignored, then it will try
	// to connect directly to the nonexistent host "badhost" instead and get an error.
	proxy := shared.NewStubHTTPServer(shared.StubResponse{Code: 200, Body: "{}"})
	defer proxy.Close()
	proxyURL, err := url.Parse(proxy.URL)
	require.NoError(t, err)

	config := ld.DefaultConfig
	config.HTTPClientFactory = ld.NewHTTPClientFactory(ldhttp.ProxyOption(*proxyURL))
	config.Logger = log.New(ioutil.Discard, "", 0)
	config.BaseUri = fakeBaseURL
	config.SendEvents = false
	config.Stream = false

	client, err := ld.MakeCustomClient("sdkKey", config, 5*time.Second)
>>>>>>> 0f645e74
	require.NoError(t, err)
	defer client.Close()

	assert.Equal(t, []string{fakeEndpointURL}, proxy.RequestedURLs)
}<|MERGE_RESOLUTION|>--- conflicted
+++ resolved
@@ -7,21 +7,13 @@
 package proxytest
 
 import (
-<<<<<<< HEAD
-=======
-	"io/ioutil"
-	"log"
 	"net/url"
->>>>>>> 0f645e74
 	"os"
 	"testing"
 	"time"
 
-<<<<<<< HEAD
-	"gopkg.in/launchdarkly/go-server-sdk.v4/ldlog"
-=======
 	"gopkg.in/launchdarkly/go-server-sdk.v5/ldhttp"
->>>>>>> 0f645e74
+	"gopkg.in/launchdarkly/go-server-sdk.v5/ldlog"
 
 	"github.com/stretchr/testify/assert"
 	"github.com/stretchr/testify/require"
@@ -55,8 +47,6 @@
 	config.Stream = false
 
 	client, err := ld.MakeCustomClient("sdkKey", config, 5*time.Second)
-<<<<<<< HEAD
-=======
 	require.NoError(t, err)
 	defer client.Close()
 
@@ -77,13 +67,12 @@
 
 	config := ld.DefaultConfig
 	config.HTTPClientFactory = ld.NewHTTPClientFactory(ldhttp.ProxyOption(*proxyURL))
-	config.Logger = log.New(ioutil.Discard, "", 0)
+	config.Loggers = ldlog.NewDisabledLoggers()
 	config.BaseUri = fakeBaseURL
 	config.SendEvents = false
 	config.Stream = false
 
 	client, err := ld.MakeCustomClient("sdkKey", config, 5*time.Second)
->>>>>>> 0f645e74
 	require.NoError(t, err)
 	defer client.Close()
 
