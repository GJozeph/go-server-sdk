--- conflicted
+++ resolved
@@ -7,10 +7,7 @@
 package proxytest
 
 import (
-<<<<<<< HEAD
-=======
 	"net/http/httptest"
->>>>>>> f6ab1b16
 	"net/url"
 	"os"
 	"testing"
@@ -47,18 +44,10 @@
 	// same mechanism, so it's simpler to just test against an insecure proxy.
 	os.Setenv("HTTP_PROXY", proxy.URL)
 
-<<<<<<< HEAD
 	config := ld.Config{}
 	config.Loggers = ldlog.NewDisabledLoggers()
 	config.DataSource = ldcomponents.PollingDataSource().BaseURI(fakeBaseURL)
 	config.Events = ldcomponents.NoEvents()
-=======
-	config := ld.DefaultConfig
-	config.Loggers = shared.NullLoggers()
-	config.BaseUri = fakeBaseURL
-	config.SendEvents = false
-	config.Stream = false
->>>>>>> f6ab1b16
 
 	client, err := ld.MakeCustomClient("sdkKey", config, 5*time.Second)
 	require.NoError(t, err)
@@ -84,16 +73,9 @@
 
 	config := ld.Config{}
 	config.HTTPClientFactory = ld.NewHTTPClientFactory(ldhttp.ProxyOption(*proxyURL))
-<<<<<<< HEAD
 	config.Loggers = ldlog.NewDisabledLoggers()
 	config.DataSource = ldcomponents.PollingDataSource().BaseURI(fakeBaseURL)
 	config.Events = ldcomponents.NoEvents()
-=======
-	config.Loggers = shared.NullLoggers()
-	config.BaseUri = fakeBaseURL
-	config.SendEvents = false
-	config.Stream = false
->>>>>>> f6ab1b16
 
 	client, err := ld.MakeCustomClient("sdkKey", config, 5*time.Second)
 	require.NoError(t, err)
