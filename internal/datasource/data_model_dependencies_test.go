--- conflicted
+++ resolved
@@ -121,11 +121,7 @@
 	item2 := mocks.MockDataItem{Key: "item2"}
 	flag := ldbuilders.NewFlagBuilder("a").Build()
 	inputData := []st.Collection{
-<<<<<<< HEAD
-		{Kind: sharedtest.MockData,
-=======
 		{Kind: mocks.MockData,
->>>>>>> 5c9f9852
 			Items: []st.KeyedItemDescriptor{
 				{Key: item1.Key, Item: item1.ToItemDescriptor()},
 				{Key: item2.Key, Item: item2.ToItemDescriptor()},
