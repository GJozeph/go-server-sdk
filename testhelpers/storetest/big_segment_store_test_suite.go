package storetest

import (
	"reflect"
	"testing"

	"github.com/launchdarkly/go-sdk-common/v3/ldtime"
	"github.com/launchdarkly/go-sdk-common/v3/ldvalue"
	"github.com/launchdarkly/go-server-sdk/v6/subsystems"
	"github.com/launchdarkly/go-server-sdk/v6/subsystems/ldstoreimpl"
	"github.com/launchdarkly/go-server-sdk/v6/testhelpers"

	"github.com/launchdarkly/go-test-helpers/v3/testbox"

	"github.com/stretchr/testify/assert"
	"github.com/stretchr/testify/require"
)

const fakeUserHash = "userhash"

// BigSegmentStoreTestSuite provides a configurable test suite for all implementations of
// BigSegmentStore.
type BigSegmentStoreTestSuite struct {
	storeFactoryFn func(string) subsystems.ComponentConfigurer[subsystems.BigSegmentStore]
	clearDataFn    func(string) error
	setMetadataFn  func(string, subsystems.BigSegmentStoreMetadata) error
	setSegmentsFn  func(prefix, userHashKey string, included []string, excluded []string) error
}

// NewBigSegmentStoreTestSuite creates an BigSegmentStoreTestSuite for testing some
// implementation of BigSegmentStore.
//
// The storeFactoryFn parameter is a function that takes a prefix string and returns a configured
// factory for this data store type (for instance, ldredis.DataStore().Prefix(prefix)). If the
// prefix string is "", it should use the default prefix defined by the data store implementation.
// The factory must include any necessary configuration that may be appropriate for the test
// environment (for instance, pointing it to a database instance that has been set up for the
// tests).
//
// The clearDataFn parameter is a function that takes a prefix string and deletes any existing
// data that may exist in the database corresponding to that prefix.
//
// The setMetadataFn and setSegmentsFn parameters are functions for populating the database. The
// string slices passed to setSegmentsFn are lists of segment references in the same format used
// by BigSegmentMembership, and should be used as-is by the store.
func NewBigSegmentStoreTestSuite(
	storeFactoryFn func(prefix string) subsystems.ComponentConfigurer[subsystems.BigSegmentStore],
	clearDataFn func(prefix string) error,
	setMetadataFn func(prefix string, metadata subsystems.BigSegmentStoreMetadata) error,
	setSegmentsFn func(prefix string, userHashKey string, included []string, excluded []string) error,
) *BigSegmentStoreTestSuite {
	return &BigSegmentStoreTestSuite{
		storeFactoryFn: storeFactoryFn,
		clearDataFn:    clearDataFn,
		setMetadataFn:  setMetadataFn,
		setSegmentsFn:  setSegmentsFn,
	}
}

// Run runs the configured test suite.
func (s *BigSegmentStoreTestSuite) Run(t *testing.T) {
	s.runInternal(testbox.RealTest(t))
}

func (s *BigSegmentStoreTestSuite) runInternal(t testbox.TestingT) {
	t.Run("GetMetadata", s.runMetadataTests)
	t.Run("GetMembership", s.runMembershipTests)
}

func (s *BigSegmentStoreTestSuite) runMetadataTests(t testbox.TestingT) {
	t.Run("valid value", func(t testbox.TestingT) {
		expected := subsystems.BigSegmentStoreMetadata{LastUpToDate: ldtime.UnixMillisecondTime(1234567890)}

		s.withStoreAndEmptyData(t, func(store subsystems.BigSegmentStore) {
			require.NoError(t, s.setMetadataFn("", expected))

			meta, err := store.GetMetadata()
			require.NoError(t, err)
			assert.Equal(t, expected, meta)
		})
	})

	t.Run("no value", func(t testbox.TestingT) {
<<<<<<< HEAD
		s.withStoreAndEmptyData(t, func(store subsystems.BigSegmentStore) {
			_, err := store.GetMetadata()
			require.Error(t, err)
=======
		s.withStoreAndEmptyData(t, func(store interfaces.BigSegmentStore) {
			meta, err := store.GetMetadata()
			// The Big Segment store should not return a database error in this case; it should return
			// a result with an unset (zero) LastUpToDate, meaning "the store has not been updated ever".
			assert.Equal(t, ldtime.UnixMillisecondTime(0), meta.LastUpToDate)
			assert.NoError(t, err)
>>>>>>> 6d7aed36
		})
	})
}

func (s *BigSegmentStoreTestSuite) runMembershipTests(t testbox.TestingT) {
	t.Run("not found", func(t testbox.TestingT) {
		s.withStoreAndEmptyData(t, func(store subsystems.BigSegmentStore) {
			um, err := store.GetMembership(fakeUserHash)
			require.NoError(t, err)
			assertEqualMembership(t, nil, nil, um)
		})
	})

	t.Run("includes only", func(t testbox.TestingT) {
		s.withStoreAndEmptyData(t, func(store subsystems.BigSegmentStore) {
			require.NoError(t, s.setSegmentsFn("", fakeUserHash, []string{"key1", "key2"}, nil))

			um, err := store.GetMembership(fakeUserHash)
			require.NoError(t, err)
			assertEqualMembership(t, []string{"key1", "key2"}, nil, um)
		})
	})

	t.Run("excludes only", func(t testbox.TestingT) {
		s.withStoreAndEmptyData(t, func(store subsystems.BigSegmentStore) {
			require.NoError(t, s.setSegmentsFn("", fakeUserHash, nil, []string{"key1", "key2"}))

			um, err := store.GetMembership(fakeUserHash)
			require.NoError(t, err)
			assertEqualMembership(t, nil, []string{"key1", "key2"}, um)
		})
	})

	t.Run("includes and excludes", func(t testbox.TestingT) {
		s.withStoreAndEmptyData(t, func(store subsystems.BigSegmentStore) {
			require.NoError(t, s.setSegmentsFn("", fakeUserHash, []string{"key1", "key2"}, []string{"key2", "key3"}))
			// key1 is included; key2 is included and excluded, therefore it's included; key3 is excluded

			um, err := store.GetMembership(fakeUserHash)
			require.NoError(t, err)
			assertEqualMembership(t, []string{"key1", "key2"}, []string{"key3"}, um)
		})
	})
}

func (s *BigSegmentStoreTestSuite) withStoreAndEmptyData(
	t testbox.TestingT,
	action func(subsystems.BigSegmentStore),
) {
	require.NoError(t, s.clearDataFn(""))

	testhelpers.WithMockLoggingContext(t, func(context subsystems.ClientContext) {
		store, err := s.storeFactoryFn("").Build(context)
		require.NoError(t, err)
		defer func() {
			_ = store.Close()
		}()

		action(store)
	})
}

func assertEqualMembership(
	t assert.TestingT,
	expectedIncludes []string,
	expectedExcludes []string,
	actual subsystems.BigSegmentMembership,
) {
	// Most store implementations should use our helper types from ldstoreimpl. If they do, then we
	// can do an exact equality test. If they don't, then we'll just check that they include/exclude
	// the right keys (which isn't quite as good because we can't prove that they don't also have
	// other unwanted keys).
	expected := ldstoreimpl.NewBigSegmentMembershipFromSegmentRefs(expectedIncludes, expectedExcludes)
	if reflect.TypeOf(actual) == reflect.TypeOf(expected) {
		assert.Equal(t, expected, actual)
	} else {
		for _, inc := range expectedIncludes {
			assert.Equal(t, ldvalue.NewOptionalBool(true), actual.CheckMembership(inc), "for key %q", inc)
		}
		for _, exc := range expectedIncludes {
			assert.Equal(t, ldvalue.NewOptionalBool(false), actual.CheckMembership(exc), "for key %q", exc)
		}
		// here's a key we'll never use, just to make sure it's not answering "yes" to everything
		assert.Equal(t, ldvalue.OptionalBool{}, actual.CheckMembership("unused-key"), `for key "unused-key"`)
	}
}<|MERGE_RESOLUTION|>--- conflicted
+++ resolved
@@ -81,18 +81,12 @@
 	})
 
 	t.Run("no value", func(t testbox.TestingT) {
-<<<<<<< HEAD
 		s.withStoreAndEmptyData(t, func(store subsystems.BigSegmentStore) {
-			_, err := store.GetMetadata()
-			require.Error(t, err)
-=======
-		s.withStoreAndEmptyData(t, func(store interfaces.BigSegmentStore) {
 			meta, err := store.GetMetadata()
 			// The Big Segment store should not return a database error in this case; it should return
 			// a result with an unset (zero) LastUpToDate, meaning "the store has not been updated ever".
 			assert.Equal(t, ldtime.UnixMillisecondTime(0), meta.LastUpToDate)
 			assert.NoError(t, err)
->>>>>>> 6d7aed36
 		})
 	})
 }
