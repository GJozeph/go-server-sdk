package ldclient

import (
	"crypto/sha1" // nolint:gas // just used for insecure hashing
	"encoding/hex"
	"io"
	"math"
	"reflect"
	"strconv"

	"gopkg.in/launchdarkly/go-sdk-common.v2/ldvalue"
)

const (
	longScale = float32(0xFFFFFFFFFFFFFFF)
	userKey   = "key"
)

// FeatureFlag describes an individual feature flag.
//
// Deprecated: this type is for internal use and will be moved to another package in a future version.
type FeatureFlag struct {
	Key                    string             `json:"key" bson:"key"`
	Version                int                `json:"version" bson:"version"`
	On                     bool               `json:"on" bson:"on"`
	TrackEvents            bool               `json:"trackEvents" bson:"trackEvents"`
	TrackEventsFallthrough bool               `json:"trackEventsFallthrough" bson:"trackEventsFallthrough"`
	Deleted                bool               `json:"deleted" bson:"deleted"`
	Prerequisites          []prerequisite     `json:"prerequisites" bson:"prerequisites"`
	Salt                   string             `json:"salt" bson:"salt"`
	Sel                    string             `json:"sel" bson:"sel"`
	Targets                []target           `json:"targets" bson:"targets"`
	Rules                  []flagRule         `json:"rules" bson:"rules"`
	Fallthrough            variationOrRollout `json:"fallthrough" bson:"fallthrough"`
	OffVariation           *int               `json:"offVariation" bson:"offVariation"`
	Variations             []interface{}      `json:"variations" bson:"variations"`
	DebugEventsUntilDate   *uint64            `json:"debugEventsUntilDate" bson:"debugEventsUntilDate"`
	ClientSide             bool               `json:"clientSide" bson:"-"`
}

// GetKey returns the string key for the feature flag
func (f *FeatureFlag) GetKey() string {
	return f.Key
}

// GetVersion returns the version of a flag
func (f *FeatureFlag) GetVersion() int {
	return f.Version
}

// IsDeleted returns whether a flag has been deleted
func (f *FeatureFlag) IsDeleted() bool {
	return f.Deleted
}

// Clone returns a copy of a flag
func (f *FeatureFlag) Clone() VersionedData {
	f1 := *f
	return &f1
}

// featureFlagVersionedDataKind implements VersionedDataKind and provides methods to build storage engine for flags.
type featureFlagVersionedDataKind struct{}

// GetNamespace returns the a unique namespace identifier for feature flag objects
func (fk featureFlagVersionedDataKind) GetNamespace() string {
	return "features"
}

// String returns the namespace
func (fk featureFlagVersionedDataKind) String() string {
	return fk.GetNamespace()
}

// GetDefaultItem returns a default feature flag representation
func (fk featureFlagVersionedDataKind) GetDefaultItem() interface{} {
	return &FeatureFlag{}
}

// MakeDeletedItem returns representation of a deleted flag
func (fk featureFlagVersionedDataKind) MakeDeletedItem(key string, version int) VersionedData {
	return &FeatureFlag{Key: key, Version: version, Deleted: true}
}

// Features is a convenience variable to access an instance of VersionedDataKind.
//
// Deprecated: this variable is for internal use and will be removed in a future version.
var Features VersionedDataKind = featureFlagVersionedDataKind{}

// flagRule expresses a set of AND-ed matching conditions for a user, along with either a fixed
// variation or a set of rollout percentages.
type flagRule struct {
	variationOrRollout `bson:",inline"`
	ID                 string   `json:"id,omitempty" bson:"id,omitempty"`
	Clauses            []clause `json:"clauses" bson:"clauses"`
	TrackEvents        bool     `json:"trackEvents" bson:"trackEvents"`
}

// variationOrRollout contains either the fixed variation or percent rollout to serve.
// Invariant: one of the variation or rollout must be non-nil.
type variationOrRollout struct {
	Variation *int     `json:"variation,omitempty" bson:"variation,omitempty"`
	Rollout   *rollout `json:"rollout,omitempty" bson:"rollout,omitempty"`
}

// rollout describes how users will be bucketed into variations during a percentage rollout.
type rollout struct {
	Variations []weightedVariation `json:"variations" bson:"variations"`
	BucketBy   *string             `json:"bucketBy,omitempty" bson:"bucketBy,omitempty"`
}

// clause describes an individual cluuse within a targeting rule.
type clause struct {
	Attribute string        `json:"attribute" bson:"attribute"`
	Op        operator      `json:"op" bson:"op"`
	Values    []interface{} `json:"values" bson:"values"` // An array, interpreted as an OR of values
	Negate    bool          `json:"negate" bson:"negate"`
}

// weightedVariation describes a fraction of users who will receive a specific variation.
type weightedVariation struct {
	Variation int `json:"variation" bson:"variation"`
	Weight    int `json:"weight" bson:"weight"` // Ranges from 0 to 100000
}

// target describes a set of users who will receive a specific variation.
type target struct {
	Values    []string `json:"values" bson:"values"`
	Variation int      `json:"variation" bson:"variation"`
}

// prerequisite describes a requirement that another feature flag return a specific variation.
type prerequisite struct {
	Key       string `json:"key"`
	Variation int    `json:"variation"`
}

func bucketUser(user User, key, attr, salt string) float32 {
	uValue, found := user.valueOf(attr)
	if !found {
		return 0
	}

	idHash, ok := bucketableStringValue(uValue)
	if !ok {
		return 0
	}

	if user.Secondary != nil {
		idHash = idHash + "." + *user.Secondary
	}

	h := sha1.New() // nolint:gas // just used for insecure hashing
	_, _ = io.WriteString(h, key+"."+salt+"."+idHash)
	hash := hex.EncodeToString(h.Sum(nil))[:15]

	intVal, _ := strconv.ParseInt(hash, 16, 64)

	bucket := float32(intVal) / longScale

	return bucket
}

func bucketableStringValue(uValue interface{}) (string, bool) {
	if s, ok := uValue.(string); ok {
		return s, true
	}
	// Can't only check for int type, because integer values in JSON may be decoded as float64
	if i, ok := uValue.(int); ok {
		return strconv.Itoa(i), true
	} else if i, ok := uValue.(float64); ok {
		if i == math.Trunc(i) {
			return strconv.Itoa(int(i)), true
		}
	}
	return "", false
}

// EvaluateDetail attempts to evaluate the feature flag for the given user and returns its
// value, the reason for the value, and any events generated by prerequisite flags.
func (f FeatureFlag) evaluateDetail(user User, store FeatureStore, sendReasonsInEvents bool) (EvaluationDetail, []FeatureRequestEvent) {
	if f.On {
		prereqErrorReason, prereqEvents := f.checkPrerequisites(user, store, sendReasonsInEvents)
		if prereqErrorReason.GetKind() != "" {
			return f.getOffValue(prereqErrorReason), prereqEvents
		}
		return f.evaluateInternal(user, store), prereqEvents
	}
	return f.getOffValue(newEvalReasonOff()), nil
}

// Returns an empty reason if all prerequisites are OK, otherwise constructs an error reason that describes the failure
func (f FeatureFlag) checkPrerequisites(user User, store FeatureStore, sendReasonsInEvents bool) (EvaluationReason, []FeatureRequestEvent) {
	if len(f.Prerequisites) == 0 {
		return EvaluationReason{}, nil
	}

	events := make([]FeatureRequestEvent, 0, len(f.Prerequisites))
	for _, prereq := range f.Prerequisites {
		data, err := store.Get(Features, prereq.Key)
		if err != nil || data == nil {
			return newEvalReasonPrerequisiteFailed(prereq.Key), events
		}
		prereqFeatureFlag, _ := data.(*FeatureFlag)
		prereqOK := true

		prereqResult, moreEvents := prereqFeatureFlag.evaluateDetail(user, store, sendReasonsInEvents)
		if !prereqFeatureFlag.On || prereqResult.VariationIndex == nil || *prereqResult.VariationIndex != prereq.Variation {
			// Note that if the prerequisite flag is off, we don't consider it a match no matter what its
			// off variation was. But we still need to evaluate it in order to generate an event.
			prereqOK = false
		}

		events = append(events, moreEvents...)
		prereqEvent := newSuccessfulEvalEvent(prereqFeatureFlag, user, prereqResult.VariationIndex,
			prereqResult.JSONValue, ldvalue.Null(), prereqResult.Reason, sendReasonsInEvents, &f.Key)
		events = append(events, prereqEvent)

		if !prereqOK {
			return newEvalReasonPrerequisiteFailed(prereq.Key), events
		}
	}
	return EvaluationReason{}, events
}

func (f FeatureFlag) evaluateInternal(user User, store FeatureStore) EvaluationDetail {
	// Check to see if targets match
	for _, target := range f.Targets {
		for _, value := range target.Values {
			if value == *user.Key {
				return f.getVariation(target.Variation, newEvalReasonTargetMatch())
			}
		}
	}

	// Now walk through the rules and see if any match
	for ruleIndex, rule := range f.Rules {
		if rule.matchesUser(store, user) {
			reason := newEvalReasonRuleMatch(ruleIndex, rule.ID)
			return f.getValueForVariationOrRollout(rule.variationOrRollout, user, reason)
		}
	}

	return f.getValueForVariationOrRollout(f.Fallthrough, user, newEvalReasonFallthrough())
}

func (f FeatureFlag) getVariation(index int, reason EvaluationReason) EvaluationDetail {
	if index < 0 || index >= len(f.Variations) {
		return EvaluationDetail{Reason: newEvalReasonError(EvalErrorMalformedFlag)}
	}
	value := f.Variations[index]
	return EvaluationDetail{
		Reason:         reason,
		Value:          value,
<<<<<<< HEAD
		JSONValue:      ldvalue.UnsafeUseArbitraryValue(value), //nolint:staticcheck // allow deprecated usage
=======
		JSONValue:      ldvalue.UnsafeUseArbitraryValue(value), //nolint // allow deprecated usage
>>>>>>> 15a6cba9
		VariationIndex: &index,
	}
}

func (f FeatureFlag) getOffValue(reason EvaluationReason) EvaluationDetail {
	if f.OffVariation == nil {
		return EvaluationDetail{Reason: reason}
	}
	return f.getVariation(*f.OffVariation, reason)
}

func (f FeatureFlag) getValueForVariationOrRollout(vr variationOrRollout, user User, reason EvaluationReason) EvaluationDetail {
	index := vr.variationIndexForUser(user, f.Key, f.Salt)
	if index == nil {
		return EvaluationDetail{Reason: newEvalReasonError(EvalErrorMalformedFlag)}
	}
	return f.getVariation(*index, reason)
}

func (r flagRule) matchesUser(store FeatureStore, user User) bool {
	for _, clause := range r.Clauses {
		if !clause.matchesUser(store, user) {
			return false
		}
	}
	return true
}

func (c clause) matchesUserNoSegments(user User) bool {
	uValue, found := user.valueOf(c.Attribute)

	if !found {
		return false
	}
	matchFn := operatorFn(c.Op)

	val := reflect.ValueOf(uValue)

	// If the user value is an array or slice,
	// see if the intersection is non-empty. If so,
	// this clause matches
	if val.Kind() == reflect.Array || val.Kind() == reflect.Slice {
		for i := 0; i < val.Len(); i++ {
			if matchAny(matchFn, val.Index(i).Interface(), c.Values) {
				return c.maybeNegate(true)
			}
		}
		return c.maybeNegate(false)
	}

	return c.maybeNegate(matchAny(matchFn, uValue, c.Values))
}

func (c clause) matchesUser(store FeatureStore, user User) bool {
	// In the case of a segment match operator, we check if the user is in any of the segments,
	// and possibly negate
	if c.Op == operatorSegmentMatch {
		for _, value := range c.Values {
			if vStr, ok := value.(string); ok {
				data, _ := store.Get(Segments, vStr)
				// If segment is not found or the store got an error, data will be nil and we'll just fall through
				// the next block. Unfortunately we have no access to a logger here so this failure is silent.
				if segment, segmentOk := data.(*Segment); segmentOk {
					if segment.containsUser(user) {
						return c.maybeNegate(true)
					}
				}
			}
		}
		return c.maybeNegate(false)
	}

	return c.matchesUserNoSegments(user)
}

func (c clause) maybeNegate(b bool) bool {
	if c.Negate {
		return !b
	}
	return b
}

func matchAny(fn opFn, value interface{}, values []interface{}) bool {
	for _, v := range values {
		if fn(value, v) {
			return true
		}
	}
	return false
}

func (r variationOrRollout) variationIndexForUser(user User, key, salt string) *int {
	if r.Variation != nil {
		return r.Variation
	}
	if r.Rollout == nil {
		// This is an error (malformed flag); either Variation or rollout must be non-nil.
		return nil
	}

	bucketBy := userKey
	if r.Rollout.BucketBy != nil {
		bucketBy = *r.Rollout.BucketBy
	}

	var bucket = bucketUser(user, key, bucketBy, salt)
	var sum float32

	if len(r.Rollout.Variations) == 0 {
		// This is an error (malformed flag); there must be at least one weighted variation.
		return nil
	}
	for _, wv := range r.Rollout.Variations {
		sum += float32(wv.Weight) / 100000.0
		if bucket < sum {
			return &wv.Variation
		}
	}
	// The user's bucket value was greater than or equal to the end of the last bucket. This could happen due
	// to a rounding error, or due to the fact that we are scaling to 100000 rather than 99999, or the flag
	// data could contain buckets that don't actually add up to 100000. Rather than returning an error in
	// this case (or changing the scaling, which would potentially change the results for *all* users), we
	// will simply put the user in the last bucket.
	v := r.Rollout.Variations[len(r.Rollout.Variations)-1].Variation
	return &v
}<|MERGE_RESOLUTION|>--- conflicted
+++ resolved
@@ -252,11 +252,7 @@
 	return EvaluationDetail{
 		Reason:         reason,
 		Value:          value,
-<<<<<<< HEAD
-		JSONValue:      ldvalue.UnsafeUseArbitraryValue(value), //nolint:staticcheck // allow deprecated usage
-=======
 		JSONValue:      ldvalue.UnsafeUseArbitraryValue(value), //nolint // allow deprecated usage
->>>>>>> 15a6cba9
 		VariationIndex: &index,
 	}
 }
