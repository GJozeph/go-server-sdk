--- conflicted
+++ resolved
@@ -189,20 +189,7 @@
 	return f.getOffValue(newEvalReasonOff()), nil
 }
 
-<<<<<<< HEAD
-// Returns nil if all prerequisites are OK, otherwise constructs an error reason that describes the failure
-=======
-// Evaluate returns the variation selected for a user.
-// It also contains a list of events generated during evaluation.
-//
-// Deprecated: this method is for internal use and will be removed in a future version.
-func (f FeatureFlag) Evaluate(user User, store FeatureStore) (interface{}, *int, []FeatureRequestEvent) {
-	detail, prereqEvents := f.EvaluateDetail(user, store, false)
-	return detail.Value, detail.VariationIndex, prereqEvents
-}
-
 // Returns an empty reason if all prerequisites are OK, otherwise constructs an error reason that describes the failure
->>>>>>> bcbfbd40
 func (f FeatureFlag) checkPrerequisites(user User, store FeatureStore, sendReasonsInEvents bool) (EvaluationReason, []FeatureRequestEvent) {
 	if len(f.Prerequisites) == 0 {
 		return EvaluationReason{}, nil
