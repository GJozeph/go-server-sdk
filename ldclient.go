--- conflicted
+++ resolved
@@ -516,13 +516,8 @@
 	data, storeErr := client.store.Get(Features, key)
 
 	if storeErr != nil {
-<<<<<<< HEAD
-		client.config.Logger.Printf("Encountered error fetching feature from store: %+v", storeErr)
+		client.config.Loggers.Errorf("Encountered error fetching feature from store: %+v", storeErr)
 		detail := NewEvaluationError(defaultVal, EvalErrorException)
-=======
-		client.config.Loggers.Errorf("Encountered error fetching feature from store: %+v", storeErr)
-		detail := EvaluationDetail{Value: defaultVal, Reason: newEvalReasonError(EvalErrorException)}
->>>>>>> f64b0fdc
 		return detail, nil, storeErr
 	}
 
