package ldclient

import (
	"crypto/sha1"
	"encoding/hex"
	"encoding/json"
	"errors"
	"github.com/gregjones/httpcache"
	"io"
	"io/ioutil"
	"log"
	"net/http"
	"os"
	"reflect"
	"strconv"
	"strings"
	"time"
)

const (
	long_scale = float32(0xFFFFFFFFFFFFFFF)
)

var Version string = "0.0.3"

type User struct {
	Key       *string                 `json:"key,omitempty" bson:"key,omitempty"`
	Secondary *string                 `json:"secondary,omitempty" bson:"secondary,omitempty"`
	Ip        *string                 `json:"ip,omitempty" bson:"ip,omitempty"`
	Country   *string                 `json:"country,omitempty" bson:"country,omitempty"`
	Email     *string                 `json:"email,omitempty" bson:"email,omitempty"`
	FirstName *string                 `json:"firstName,omitempty" bson:"firstName,omitempty"`
	LastName  *string                 `json:"lastName,omitempty" bson:"lastName,omitempty"`
	Avatar    *string                 `json:"avatar,omitempty" bson:"avatar,omitempty"`
	Name      *string                 `json:"name,omitempty" bson:"name,omitempty"`
	Custom    *map[string]interface{} `json:"custom,omitempty" bson:"custom,omitempty"`
}

type Operator string

type Feature struct {
	Name         *string      `json:"name"`
	Key          *string      `json:"key"`
	Kind         *string      `json:"kind"`
	Salt         *string      `json:"salt"`
	On           *bool        `json:"on"`
	Variations   *[]Variation `json:"variations"`
	Ttl          *int         `json:"ttl"`
	CommitDate   *time.Time   `json:"commitDate"`
	CreationDate *time.Time   `json:"creationDate"`
}

type TargetRule struct {
	Attribute string        `json:"attribute"`
	Op        Operator      `json:"op"`
	Values    []interface{} `json:"values"`
}

type Variation struct {
	Value      interface{}  `json:"value"`
	Weight     int          `json:"weight"`
	Targets    []TargetRule `json:"targets"`
	UserTarget *TargetRule  `json:"userRule,omitempty"`
}

type LDClient struct {
	apiKey     string
	config     Config
	httpClient *http.Client
	processor  *eventProcessor
	offline    bool
}

type Config struct {
	BaseUri       string
	Capacity      int
	FlushInterval time.Duration
	Logger        *log.Logger
	Timeout       time.Duration
}

var DefaultConfig = Config{
	BaseUri:       "https://app.launchdarkly.com",
	Capacity:      1000,
	FlushInterval: 5 * time.Second,
	Logger:        log.New(os.Stderr, "[LaunchDarkly]", log.LstdFlags),
	Timeout:       1500 * time.Millisecond,
}

func MakeCustomClient(apiKey string, config Config) LDClient {
	config.BaseUri = strings.TrimRight(config.BaseUri, "/")
	httpClient := httpcache.NewMemoryCacheTransport().Client()
	httpClient.Timeout = config.Timeout

	return LDClient{
		apiKey:     apiKey,
		config:     config,
		httpClient: httpClient,
		processor:  newEventProcessor(apiKey, config),
		offline:    false,
	}
}

func MakeClient(apiKey string) *LDClient {
	res := MakeCustomClient(apiKey, DefaultConfig)
	return &res
}

func (b Feature) paramForId(user User) (float32, bool) {
	var idHash string

	if user.Key != nil {
		idHash = *user.Key
	} else { // without a key, this rule should pass
		return 0, true
	}

	if user.Secondary != nil {
		idHash = idHash + "." + *user.Secondary
	}

	h := sha1.New()
	io.WriteString(h, *b.Key+"."+*b.Salt+"."+idHash)
	hash := hex.EncodeToString(h.Sum(nil))[:15]

	intVal, _ := strconv.ParseInt(hash, 16, 64)

	param := float32(intVal) / long_scale

	return param, false
}

func matchCustom(target TargetRule, user User) bool {
	if user.Custom == nil {
		return false
	}
	var v interface{} = (*user.Custom)[target.Attribute]

	if v == nil {
		return false
	}

	val := reflect.ValueOf(v)

	if val.Kind() == reflect.Array || val.Kind() == reflect.Slice {
		for i := 0; i < val.Len(); i++ {
			if compareValues(val.Index(i).Interface(), target.Values) {
				return true
			}
		}
		return false
	} else {
		return compareValues(v, target.Values)
	}
}

func compareValues(value interface{}, values []interface{}) bool {
	if value == "" {
		return false
	} else {
		for _, v := range values {
			if value == v {
				return true
			}
		}
	}
	return false
}

<<<<<<< HEAD
func (target TargetRule) matchTarget(user User) bool {
	var uValue string
	if target.Attribute == "key" {
		if user.Key != nil {
			uValue = *user.Key
		}
	} else if target.Attribute == "ip" {
		if user.Ip != nil {
			uValue = *user.Ip
		}
	} else if target.Attribute == "country" {
		if user.Country != nil {
			uValue = *user.Country
		}
	} else if target.Attribute == "email" {
		if user.Email != nil {
			uValue = *user.Email
		}
	} else if target.Attribute == "firstName" {
		if user.FirstName != nil {
			uValue = *user.FirstName
		}
	} else if target.Attribute == "lastName" {
		if user.LastName != nil {
			uValue = *user.LastName
		}
	} else if target.Attribute == "avatar" {
		if user.Avatar != nil {
			uValue = *user.Avatar
		}
	} else if target.Attribute == "name" {
		if user.Name != nil {
			uValue = *user.Name
		}
	} else {
		if matchCustom(target, user) {
			return true
=======
func matchTarget(targets []TargetRule, user User) *TargetRule {
	for _, target := range targets {
		var uValue string
		if target.Attribute == "key" {
			if user.Key != nil {
				uValue = *user.Key
			}
		} else if target.Attribute == "ip" {
			if user.Ip != nil {
				uValue = *user.Ip
			}
		} else if target.Attribute == "country" {
			if user.Country != nil {
				uValue = *user.Country
			}
		} else if target.Attribute == "email" {
			if user.Email != nil {
				uValue = *user.Email
			}
		} else if target.Attribute == "firstName" {
			if user.FirstName != nil {
				uValue = *user.FirstName
			}
		} else if target.Attribute == "lastName" {
			if user.LastName != nil {
				uValue = *user.LastName
			}
		} else if target.Attribute == "avatar" {
			if user.Avatar != nil {
				uValue = *user.Avatar
			}
		} else if target.Attribute == "name" {
			if user.Name != nil {
				uValue = *user.Name
			}
		} else {
			if matchCustom(target, user) {
				return &target
			} else {
				continue
			}
		}

		if compareValues(uValue, target.Values) {
			return &target
>>>>>>> e36db9e8
		} else {
			return false
		}
	}

	if compareValues(uValue, target.Values) {
		return true
	} else {
		return false
	}
}

func (variation Variation) matchTarget(user User) bool {
	for _, target := range variation.Targets {
		if variation.UserTarget != nil && target.Attribute == "key" {
			continue
		}
		if target.matchTarget(user) {
			return true
		}
	}
	return false
}

func (variation Variation) matchUser(user User) bool {
	if variation.UserTarget != nil && variation.UserTarget.matchTarget(user) {
		return true
	}
	return nil
}

func (f Feature) Evaluate(user User) (value interface{}, rulesPassed bool) {
	value, _, rulesPassed = f.EvaluateExplain(user)
	return
}

func (f Feature) EvaluateExplain(user User) (value interface{}, targetMatch *TargetRule, rulesPassed bool) {

	if !*f.On {
		return nil, nil, true
	}

	param, passErr := f.paramForId(user)

	if passErr {
		return nil, nil, true
	}

	for _, variation := range *f.Variations {
<<<<<<< HEAD
		if variation.matchUser(user) {
			return variation.Value, false
		}
	}

	for _, variation := range *f.Variations {
		if variation.matchTarget(user) {
			return variation.Value, false
=======
		target := matchTarget(variation.Targets, user)
		if target != nil {
			return variation.Value, target, false
>>>>>>> e36db9e8
		}
	}

	var sum float32 = 0.0

	for _, variation := range *f.Variations {
		sum += float32(variation.Weight) / 100.0
		if param < sum {
			return variation.Value, nil, false
		}
	}

	return nil, nil, true
}

func (client *LDClient) Identify(user User) error {
	if client.offline {
		return nil
	}
	evt := newIdentifyEvent(user)
	return client.processor.sendEvent(evt)
}

func (client *LDClient) Track(key string, user User, data interface{}) error {
	if client.offline {
		return nil
	}
	evt := newCustomEvent(key, user, data)
	return client.processor.sendEvent(evt)
}

func (client *LDClient) sendFlagRequestEvent(key string, user User, value interface{}) error {
	if client.offline {
		return nil
	}
	evt := newFeatureRequestEvent(key, user, value)
	return client.processor.sendEvent(evt)
}

func (client *LDClient) SetOffline() {
	client.offline = true
}

func (client *LDClient) SetOnline() {
	client.offline = false
}

func (client *LDClient) IsOffline() bool {
	return client.offline
}

func (client *LDClient) Close() {
	client.processor.close()
}

func (client *LDClient) GetFlag(key string, user User, defaultVal bool) (bool, error) {
	if client.IsOffline() {
		return defaultVal, nil
	}

	req, reqErr := http.NewRequest("GET", client.config.BaseUri+"/api/eval/features/"+key, nil)

	if reqErr != nil {
		client.sendFlagRequestEvent(key, user, defaultVal)
		return defaultVal, reqErr
	}

	req.Header.Add("Authorization", "api_key "+client.apiKey)
	req.Header.Add("User-Agent", "GoClient/"+Version)

	res, resErr := client.httpClient.Do(req)

	defer func() {
		if res != nil && res.Body != nil {
			ioutil.ReadAll(res.Body)
			res.Body.Close()
		}
	}()

	if resErr != nil {
		client.sendFlagRequestEvent(key, user, defaultVal)
		return defaultVal, resErr
	}

	if res.StatusCode == http.StatusUnauthorized {
		client.sendFlagRequestEvent(key, user, defaultVal)
		return defaultVal, errors.New("Invalid API key. Verify that your API key is correct. Returning default value.")
	}

	if res.StatusCode == http.StatusNotFound {
		client.sendFlagRequestEvent(key, user, defaultVal)
		return defaultVal, errors.New("Invalid feature key. Verify that this feature key exists. Returning default value.")
	}

	if res.StatusCode != http.StatusOK {
		client.sendFlagRequestEvent(key, user, defaultVal)
		return defaultVal, errors.New("Unexpected response code: " + strconv.Itoa(res.StatusCode))
	}

	body, err := ioutil.ReadAll(res.Body)

	if err != nil {
		client.sendFlagRequestEvent(key, user, defaultVal)
		return defaultVal, err
	}

	var feature Feature
	jsonErr := json.Unmarshal(body, &feature)

	if jsonErr != nil {
		client.sendFlagRequestEvent(key, user, defaultVal)
		return defaultVal, jsonErr
	}

	value, pass := feature.Evaluate(user)

	if pass {
		client.sendFlagRequestEvent(key, user, defaultVal)
		return defaultVal, nil
	}

	result, ok := value.(bool)

	if !ok {
		client.sendFlagRequestEvent(key, user, defaultVal)
		return defaultVal, errors.New("Feature flag returned non-bool value")
	}

	client.sendFlagRequestEvent(key, user, result)
	return result, nil
}<|MERGE_RESOLUTION|>--- conflicted
+++ resolved
@@ -167,7 +167,6 @@
 	return false
 }
 
-<<<<<<< HEAD
 func (target TargetRule) matchTarget(user User) bool {
 	var uValue string
 	if target.Attribute == "key" {
@@ -205,53 +204,6 @@
 	} else {
 		if matchCustom(target, user) {
 			return true
-=======
-func matchTarget(targets []TargetRule, user User) *TargetRule {
-	for _, target := range targets {
-		var uValue string
-		if target.Attribute == "key" {
-			if user.Key != nil {
-				uValue = *user.Key
-			}
-		} else if target.Attribute == "ip" {
-			if user.Ip != nil {
-				uValue = *user.Ip
-			}
-		} else if target.Attribute == "country" {
-			if user.Country != nil {
-				uValue = *user.Country
-			}
-		} else if target.Attribute == "email" {
-			if user.Email != nil {
-				uValue = *user.Email
-			}
-		} else if target.Attribute == "firstName" {
-			if user.FirstName != nil {
-				uValue = *user.FirstName
-			}
-		} else if target.Attribute == "lastName" {
-			if user.LastName != nil {
-				uValue = *user.LastName
-			}
-		} else if target.Attribute == "avatar" {
-			if user.Avatar != nil {
-				uValue = *user.Avatar
-			}
-		} else if target.Attribute == "name" {
-			if user.Name != nil {
-				uValue = *user.Name
-			}
-		} else {
-			if matchCustom(target, user) {
-				return &target
-			} else {
-				continue
-			}
-		}
-
-		if compareValues(uValue, target.Values) {
-			return &target
->>>>>>> e36db9e8
 		} else {
 			return false
 		}
@@ -264,21 +216,21 @@
 	}
 }
 
-func (variation Variation) matchTarget(user User) bool {
+func (variation Variation) matchTarget(user User) *TargetRule {
 	for _, target := range variation.Targets {
 		if variation.UserTarget != nil && target.Attribute == "key" {
 			continue
 		}
 		if target.matchTarget(user) {
-			return true
-		}
-	}
-	return false
-}
-
-func (variation Variation) matchUser(user User) bool {
+			return &target
+		}
+	}
+	return nil
+}
+
+func (variation Variation) matchUser(user User) *TargetRule {
 	if variation.UserTarget != nil && variation.UserTarget.matchTarget(user) {
-		return true
+		return variation.UserTarget
 	}
 	return nil
 }
@@ -301,21 +253,18 @@
 	}
 
 	for _, variation := range *f.Variations {
-<<<<<<< HEAD
-		if variation.matchUser(user) {
-			return variation.Value, false
-		}
-	}
-
-	for _, variation := range *f.Variations {
-		if variation.matchTarget(user) {
-			return variation.Value, false
-=======
-		target := matchTarget(variation.Targets, user)
+		target := variation.matchTarget(user)
 		if target != nil {
 			return variation.Value, target, false
->>>>>>> e36db9e8
-		}
+		}
+	}
+
+	for _, variation := range *f.Variations {
+		target := variation.matchTarget(user)
+		if target != nil {
+			return variation.Value, target, false
+		}
+
 	}
 
 	var sum float32 = 0.0
