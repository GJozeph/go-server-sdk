--- conflicted
+++ resolved
@@ -8,14 +8,10 @@
 )
 
 var flagUser = NewUser("x")
-<<<<<<< HEAD
-var emptyFeatureStore = NewInMemoryFeatureStore(nil)
+var emptyDataStore = newInMemoryDataStoreInternal(Config{})
 var fallthroughValue = ldvalue.String("fall")
 var offValue = ldvalue.String("off")
 var onValue = ldvalue.String("on")
-=======
-var emptyDataStore = newInMemoryDataStoreInternal(Config{})
->>>>>>> 6355f383
 
 func intPtr(n int) *int {
 	return &n
@@ -26,21 +22,12 @@
 		Key:          "feature",
 		On:           false,
 		OffVariation: intPtr(1),
-<<<<<<< HEAD
-		Fallthrough:  VariationOrRollout{Variation: intPtr(0)},
+		Fallthrough:  variationOrRollout{Variation: intPtr(0)},
 		Variations:   []ldvalue.Value{fallthroughValue, offValue, onValue},
 	}
 
-	result, events := f.EvaluateDetail(flagUser, emptyFeatureStore, false)
+	result, events := f.evaluateDetail(flagUser, emptyDataStore, false)
 	assert.Equal(t, offValue, result.JSONValue)
-=======
-		Fallthrough:  variationOrRollout{Variation: intPtr(0)},
-		Variations:   []interface{}{"fall", "off", "on"},
-	}
-
-	result, events := f.evaluateDetail(flagUser, emptyDataStore, false)
-	assert.Equal(t, "off", result.Value)
->>>>>>> 6355f383
 	assert.Equal(t, intPtr(1), result.VariationIndex)
 	assert.Equal(t, newEvalReasonOff(), result.Reason)
 	assert.Equal(t, 0, len(events))
@@ -50,21 +37,12 @@
 	f := FeatureFlag{
 		Key:         "feature",
 		On:          false,
-<<<<<<< HEAD
-		Fallthrough: VariationOrRollout{Variation: intPtr(0)},
+		Fallthrough: variationOrRollout{Variation: intPtr(0)},
 		Variations:  []ldvalue.Value{fallthroughValue, offValue, onValue},
 	}
 
-	result, events := f.EvaluateDetail(flagUser, emptyFeatureStore, false)
+	result, events := f.evaluateDetail(flagUser, emptyDataStore, false)
 	assert.Equal(t, ldvalue.Null(), result.JSONValue)
-=======
-		Fallthrough: variationOrRollout{Variation: intPtr(0)},
-		Variations:  []interface{}{"fall", "off", "on"},
-	}
-
-	result, events := f.evaluateDetail(flagUser, emptyDataStore, false)
-	assert.Nil(t, result.Value)
->>>>>>> 6355f383
 	assert.Nil(t, result.VariationIndex)
 	assert.Equal(t, newEvalReasonOff(), result.Reason)
 	assert.Equal(t, 0, len(events))
@@ -74,23 +52,13 @@
 	f := FeatureFlag{
 		Key:         "feature",
 		On:          true,
-<<<<<<< HEAD
-		Rules:       []Rule{},
-		Fallthrough: VariationOrRollout{Variation: intPtr(0)},
-		Variations:  []ldvalue.Value{fallthroughValue, offValue, onValue},
-	}
-
-	result, events := f.EvaluateDetail(flagUser, emptyFeatureStore, false)
-	assert.Equal(t, fallthroughValue, result.JSONValue)
-=======
 		Rules:       []flagRule{},
 		Fallthrough: variationOrRollout{Variation: intPtr(0)},
-		Variations:  []interface{}{"fall", "off", "on"},
+		Variations:  []ldvalue.Value{fallthroughValue, offValue, onValue},
 	}
 
 	result, events := f.evaluateDetail(flagUser, emptyDataStore, false)
-	assert.Equal(t, "fall", result.Value)
->>>>>>> 6355f383
+	assert.Equal(t, fallthroughValue, result.JSONValue)
 	assert.Equal(t, intPtr(0), result.VariationIndex)
 	assert.Equal(t, newEvalReasonFallthrough(), result.Reason)
 	assert.Equal(t, 0, len(events))
@@ -100,15 +68,9 @@
 	f := FeatureFlag{
 		Key:         "feature",
 		On:          true,
-<<<<<<< HEAD
-		Rules:       []Rule{},
-		Fallthrough: VariationOrRollout{Variation: intPtr(999)},
-		Variations:  []ldvalue.Value{fallthroughValue, offValue, onValue},
-=======
 		Rules:       []flagRule{},
 		Fallthrough: variationOrRollout{Variation: intPtr(999)},
-		Variations:  []interface{}{"fall", "off", "on"},
->>>>>>> 6355f383
+		Variations:  []ldvalue.Value{fallthroughValue, offValue, onValue},
 	}
 
 	result, events := f.evaluateDetail(flagUser, emptyDataStore, false)
@@ -120,15 +82,9 @@
 	f := FeatureFlag{
 		Key:         "feature",
 		On:          true,
-<<<<<<< HEAD
-		Rules:       []Rule{},
-		Fallthrough: VariationOrRollout{Variation: intPtr(-1)},
-		Variations:  []ldvalue.Value{fallthroughValue, offValue, onValue},
-=======
 		Rules:       []flagRule{},
 		Fallthrough: variationOrRollout{Variation: intPtr(-1)},
-		Variations:  []interface{}{"fall", "off", "on"},
->>>>>>> 6355f383
+		Variations:  []ldvalue.Value{fallthroughValue, offValue, onValue},
 	}
 
 	result, events := f.evaluateDetail(flagUser, emptyDataStore, false)
@@ -140,15 +96,9 @@
 	f := FeatureFlag{
 		Key:         "feature",
 		On:          true,
-<<<<<<< HEAD
-		Rules:       []Rule{},
-		Fallthrough: VariationOrRollout{},
-		Variations:  []ldvalue.Value{fallthroughValue, offValue, onValue},
-=======
 		Rules:       []flagRule{},
 		Fallthrough: variationOrRollout{},
-		Variations:  []interface{}{"fall", "off", "on"},
->>>>>>> 6355f383
+		Variations:  []ldvalue.Value{fallthroughValue, offValue, onValue},
 	}
 
 	result, events := f.evaluateDetail(flagUser, emptyDataStore, false)
@@ -160,15 +110,9 @@
 	f := FeatureFlag{
 		Key:         "feature",
 		On:          true,
-<<<<<<< HEAD
-		Rules:       []Rule{},
-		Fallthrough: VariationOrRollout{Rollout: &Rollout{Variations: []WeightedVariation{}}},
-		Variations:  []ldvalue.Value{fallthroughValue, offValue, onValue},
-=======
 		Rules:       []flagRule{},
 		Fallthrough: variationOrRollout{Rollout: &rollout{Variations: []weightedVariation{}}},
-		Variations:  []interface{}{"fall", "off", "on"},
->>>>>>> 6355f383
+		Variations:  []ldvalue.Value{fallthroughValue, offValue, onValue},
 	}
 
 	result, events := f.evaluateDetail(flagUser, emptyDataStore, false)
@@ -181,23 +125,13 @@
 		Key:           "feature0",
 		On:            true,
 		OffVariation:  intPtr(1),
-<<<<<<< HEAD
-		Prerequisites: []Prerequisite{Prerequisite{"feature1", 1}},
-		Fallthrough:   VariationOrRollout{Variation: intPtr(0)},
-		Variations:    []ldvalue.Value{fallthroughValue, offValue, onValue},
-	}
-
-	result, events := f0.EvaluateDetail(flagUser, emptyFeatureStore, false)
-	assert.Equal(t, offValue, result.JSONValue)
-=======
 		Prerequisites: []prerequisite{prerequisite{"feature1", 1}},
 		Fallthrough:   variationOrRollout{Variation: intPtr(0)},
-		Variations:    []interface{}{"fall", "off", "on"},
+		Variations:    []ldvalue.Value{fallthroughValue, offValue, onValue},
 	}
 
 	result, events := f0.evaluateDetail(flagUser, emptyDataStore, false)
-	assert.Equal(t, "off", result.Value)
->>>>>>> 6355f383
+	assert.Equal(t, offValue, result.JSONValue)
 	assert.Equal(t, intPtr(1), result.VariationIndex)
 	assert.Equal(t, newEvalReasonPrerequisiteFailed("feature1"), result.Reason)
 	assert.Equal(t, 0, len(events))
@@ -208,15 +142,9 @@
 		Key:           "feature0",
 		On:            true,
 		OffVariation:  intPtr(1),
-<<<<<<< HEAD
-		Prerequisites: []Prerequisite{Prerequisite{"feature1", 1}},
-		Fallthrough:   VariationOrRollout{Variation: intPtr(0)},
-		Variations:    []ldvalue.Value{fallthroughValue, offValue, onValue},
-=======
 		Prerequisites: []prerequisite{prerequisite{"feature1", 1}},
 		Fallthrough:   variationOrRollout{Variation: intPtr(0)},
-		Variations:    []interface{}{"fall", "off", "on"},
->>>>>>> 6355f383
+		Variations:    []ldvalue.Value{fallthroughValue, offValue, onValue},
 		Version:       1,
 	}
 	f1 := FeatureFlag{
@@ -224,25 +152,15 @@
 		On:           false,
 		OffVariation: intPtr(1),
 		// note that even though it returns the desired variation, it is still off and therefore not a match
-<<<<<<< HEAD
-		Fallthrough: VariationOrRollout{Variation: intPtr(0)},
+		Fallthrough: variationOrRollout{Variation: intPtr(0)},
 		Variations:  []ldvalue.Value{ldvalue.String("nogo"), ldvalue.String("go")},
-=======
-		Fallthrough: variationOrRollout{Variation: intPtr(0)},
-		Variations:  []interface{}{"nogo", "go"},
->>>>>>> 6355f383
 		Version:     2,
 	}
 	dataStore := newInMemoryDataStoreInternal(Config{})
 	dataStore.Upsert(Features, &f1)
 
-<<<<<<< HEAD
-	result, events := f0.EvaluateDetail(flagUser, featureStore, false)
+	result, events := f0.evaluateDetail(flagUser, dataStore, false)
 	assert.Equal(t, offValue, result.JSONValue)
-=======
-	result, events := f0.evaluateDetail(flagUser, dataStore, false)
-	assert.Equal(t, "off", result.Value)
->>>>>>> 6355f383
 	assert.Equal(t, intPtr(1), result.VariationIndex)
 	assert.Equal(t, newEvalReasonPrerequisiteFailed("feature1"), result.Reason)
 
@@ -260,40 +178,24 @@
 		Key:           "feature0",
 		On:            true,
 		OffVariation:  intPtr(1),
-<<<<<<< HEAD
-		Prerequisites: []Prerequisite{Prerequisite{"feature1", 1}},
-		Fallthrough:   VariationOrRollout{Variation: intPtr(0)},
-		Variations:    []ldvalue.Value{fallthroughValue, offValue, onValue},
-=======
 		Prerequisites: []prerequisite{prerequisite{"feature1", 1}},
 		Fallthrough:   variationOrRollout{Variation: intPtr(0)},
-		Variations:    []interface{}{"fall", "off", "on"},
->>>>>>> 6355f383
+		Variations:    []ldvalue.Value{fallthroughValue, offValue, onValue},
 		Version:       1,
 	}
 	f1 := FeatureFlag{
 		Key:          "feature1",
 		On:           true,
 		OffVariation: intPtr(1),
-<<<<<<< HEAD
-		Fallthrough:  VariationOrRollout{Variation: intPtr(0)},
+		Fallthrough:  variationOrRollout{Variation: intPtr(0)},
 		Variations:   []ldvalue.Value{ldvalue.String("nogo"), ldvalue.String("go")},
-=======
-		Fallthrough:  variationOrRollout{Variation: intPtr(0)},
-		Variations:   []interface{}{"nogo", "go"},
->>>>>>> 6355f383
 		Version:      2,
 	}
 	dataStore := newInMemoryDataStoreInternal(Config{})
 	dataStore.Upsert(Features, &f1)
 
-<<<<<<< HEAD
-	result, events := f0.EvaluateDetail(flagUser, featureStore, false)
+	result, events := f0.evaluateDetail(flagUser, dataStore, false)
 	assert.Equal(t, offValue, result.JSONValue)
-=======
-	result, events := f0.evaluateDetail(flagUser, dataStore, false)
-	assert.Equal(t, "off", result.Value)
->>>>>>> 6355f383
 	assert.Equal(t, intPtr(1), result.VariationIndex)
 	assert.Equal(t, newEvalReasonPrerequisiteFailed("feature1"), result.Reason)
 
@@ -311,40 +213,24 @@
 		Key:           "feature0",
 		On:            true,
 		OffVariation:  intPtr(1),
-<<<<<<< HEAD
-		Prerequisites: []Prerequisite{Prerequisite{"feature1", 1}},
-		Fallthrough:   VariationOrRollout{Variation: intPtr(0)},
-		Variations:    []ldvalue.Value{fallthroughValue, offValue, onValue},
-=======
 		Prerequisites: []prerequisite{prerequisite{"feature1", 1}},
 		Fallthrough:   variationOrRollout{Variation: intPtr(0)},
-		Variations:    []interface{}{"fall", "off", "on"},
->>>>>>> 6355f383
+		Variations:    []ldvalue.Value{fallthroughValue, offValue, onValue},
 		Version:       1,
 	}
 	f1 := FeatureFlag{
 		Key:          "feature1",
 		On:           true,
 		OffVariation: intPtr(1),
-<<<<<<< HEAD
-		Fallthrough:  VariationOrRollout{Variation: intPtr(1)}, // this 1 matches the 1 in the prerequisites array
+		Fallthrough:  variationOrRollout{Variation: intPtr(1)}, // this 1 matches the 1 in the prerequisites array
 		Variations:   []ldvalue.Value{ldvalue.String("nogo"), ldvalue.String("go")},
-=======
-		Fallthrough:  variationOrRollout{Variation: intPtr(1)}, // this 1 matches the 1 in the prerequisites array
-		Variations:   []interface{}{"nogo", "go"},
->>>>>>> 6355f383
 		Version:      2,
 	}
 	dataStore := newInMemoryDataStoreInternal(Config{})
 	dataStore.Upsert(Features, &f1)
 
-<<<<<<< HEAD
-	result, events := f0.EvaluateDetail(flagUser, featureStore, false)
+	result, events := f0.evaluateDetail(flagUser, dataStore, false)
 	assert.Equal(t, fallthroughValue, result.JSONValue)
-=======
-	result, events := f0.evaluateDetail(flagUser, dataStore, false)
-	assert.Equal(t, "fall", result.Value)
->>>>>>> 6355f383
 	assert.Equal(t, intPtr(0), result.VariationIndex)
 	assert.Equal(t, newEvalReasonFallthrough(), result.Reason)
 
@@ -362,40 +248,24 @@
 		Key:           "feature0",
 		On:            true,
 		OffVariation:  intPtr(1),
-<<<<<<< HEAD
-		Prerequisites: []Prerequisite{Prerequisite{"feature1", 1}},
-		Fallthrough:   VariationOrRollout{Variation: intPtr(0)},
-		Variations:    []ldvalue.Value{fallthroughValue, offValue, onValue},
-=======
 		Prerequisites: []prerequisite{prerequisite{"feature1", 1}},
 		Fallthrough:   variationOrRollout{Variation: intPtr(0)},
-		Variations:    []interface{}{"fall", "off", "on"},
->>>>>>> 6355f383
+		Variations:    []ldvalue.Value{fallthroughValue, offValue, onValue},
 		Version:       1,
 	}
 	f1 := FeatureFlag{
 		Key:          "feature1",
 		On:           true,
 		OffVariation: intPtr(1),
-<<<<<<< HEAD
-		Fallthrough:  VariationOrRollout{Variation: intPtr(1)}, // this 1 matches the 1 in the prerequisites array
+		Fallthrough:  variationOrRollout{Variation: intPtr(1)}, // this 1 matches the 1 in the prerequisites array
 		Variations:   []ldvalue.Value{ldvalue.ArrayOf(ldvalue.String("000")), ldvalue.ArrayOf(ldvalue.String("001"))},
-=======
-		Fallthrough:  variationOrRollout{Variation: intPtr(1)}, // this 1 matches the 1 in the prerequisites array
-		Variations:   []interface{}{[]interface{}{"000"}, []interface{}{"001"}},
->>>>>>> 6355f383
 		Version:      2,
 	}
 	dataStore := newInMemoryDataStoreInternal(Config{})
 	dataStore.Upsert(Features, &f1)
 
-<<<<<<< HEAD
-	result, events := f0.EvaluateDetail(flagUser, featureStore, false)
+	result, events := f0.evaluateDetail(flagUser, dataStore, false)
 	assert.Equal(t, fallthroughValue, result.JSONValue)
-=======
-	result, events := f0.evaluateDetail(flagUser, dataStore, false)
-	assert.Equal(t, "fall", result.Value)
->>>>>>> 6355f383
 	assert.Equal(t, intPtr(0), result.VariationIndex)
 	assert.Equal(t, newEvalReasonFallthrough(), result.Reason)
 
@@ -413,55 +283,33 @@
 		Key:           "feature0",
 		On:            true,
 		OffVariation:  intPtr(1),
-<<<<<<< HEAD
-		Prerequisites: []Prerequisite{Prerequisite{"feature1", 1}},
-		Fallthrough:   VariationOrRollout{Variation: intPtr(0)},
-		Variations:    []ldvalue.Value{fallthroughValue, offValue, onValue},
-=======
 		Prerequisites: []prerequisite{prerequisite{"feature1", 1}},
 		Fallthrough:   variationOrRollout{Variation: intPtr(0)},
-		Variations:    []interface{}{"fall", "off", "on"},
->>>>>>> 6355f383
+		Variations:    []ldvalue.Value{fallthroughValue, offValue, onValue},
 		Version:       1,
 	}
 	f1 := FeatureFlag{
 		Key:           "feature1",
 		On:            true,
 		OffVariation:  intPtr(1),
-<<<<<<< HEAD
-		Prerequisites: []Prerequisite{Prerequisite{"feature2", 1}},
-		Fallthrough:   VariationOrRollout{Variation: intPtr(1)}, // this 1 matches the 1 in the prerequisites array
-		Variations:    []ldvalue.Value{ldvalue.String("nogo"), ldvalue.String("go")},
-=======
 		Prerequisites: []prerequisite{prerequisite{"feature2", 1}},
 		Fallthrough:   variationOrRollout{Variation: intPtr(1)}, // this 1 matches the 1 in the prerequisites array
-		Variations:    []interface{}{"nogo", "go"},
->>>>>>> 6355f383
+		Variations:    []ldvalue.Value{ldvalue.String("nogo"), ldvalue.String("go")},
 		Version:       2,
 	}
 	f2 := FeatureFlag{
 		Key:         "feature2",
 		On:          true,
-<<<<<<< HEAD
-		Fallthrough: VariationOrRollout{Variation: intPtr(1)},
+		Fallthrough: variationOrRollout{Variation: intPtr(1)},
 		Variations:  []ldvalue.Value{ldvalue.String("nogo"), ldvalue.String("go")},
-=======
-		Fallthrough: variationOrRollout{Variation: intPtr(1)},
-		Variations:  []interface{}{"nogo", "go"},
->>>>>>> 6355f383
 		Version:     3,
 	}
 	dataStore := newInMemoryDataStoreInternal(Config{})
 	dataStore.Upsert(Features, &f1)
 	dataStore.Upsert(Features, &f2)
 
-<<<<<<< HEAD
-	result, events := f0.EvaluateDetail(flagUser, featureStore, false)
+	result, events := f0.evaluateDetail(flagUser, dataStore, false)
 	assert.Equal(t, fallthroughValue, result.JSONValue)
-=======
-	result, events := f0.evaluateDetail(flagUser, dataStore, false)
-	assert.Equal(t, "fall", result.Value)
->>>>>>> 6355f383
 	assert.Equal(t, intPtr(0), result.VariationIndex)
 	assert.Equal(t, newEvalReasonFallthrough(), result.Reason)
 
@@ -488,25 +336,14 @@
 		Key:          "feature",
 		On:           true,
 		OffVariation: intPtr(1),
-<<<<<<< HEAD
-		Targets:      []Target{Target{[]string{"whoever", "userkey"}, 2}},
-		Fallthrough:  VariationOrRollout{Variation: intPtr(0)},
-		Variations:   []ldvalue.Value{fallthroughValue, offValue, onValue},
-	}
-	user := NewUser("userkey")
-
-	result, events := f.EvaluateDetail(user, emptyFeatureStore, false)
-	assert.Equal(t, onValue, result.JSONValue)
-=======
 		Targets:      []target{target{[]string{"whoever", "userkey"}, 2}},
 		Fallthrough:  variationOrRollout{Variation: intPtr(0)},
-		Variations:   []interface{}{"fall", "off", "on"},
+		Variations:   []ldvalue.Value{fallthroughValue, offValue, onValue},
 	}
 	user := NewUser("userkey")
 
 	result, events := f.evaluateDetail(user, emptyDataStore, false)
-	assert.Equal(t, "on", result.Value)
->>>>>>> 6355f383
+	assert.Equal(t, onValue, result.JSONValue)
 	assert.Equal(t, intPtr(2), result.VariationIndex)
 	assert.Equal(t, newEvalReasonTargetMatch(), result.Reason)
 	assert.Equal(t, 0, len(events))
@@ -516,13 +353,8 @@
 	user := NewUser("userkey")
 	f := makeFlagToMatchUser(user, variationOrRollout{Variation: intPtr(2)})
 
-<<<<<<< HEAD
-	result, events := f.EvaluateDetail(user, emptyFeatureStore, false)
+	result, events := f.evaluateDetail(user, emptyDataStore, false)
 	assert.Equal(t, onValue, result.JSONValue)
-=======
-	result, events := f.evaluateDetail(user, emptyDataStore, false)
-	assert.Equal(t, "on", result.Value)
->>>>>>> 6355f383
 	assert.Equal(t, intPtr(2), result.VariationIndex)
 	assert.Equal(t, newEvalReasonRuleMatch(0, "rule-id"), result.Reason)
 	assert.Equal(t, 0, len(events))
@@ -573,13 +405,8 @@
 	f := booleanFlagWithClause(c)
 	user := NewUserBuilder("key").Name("Bob").Build()
 
-<<<<<<< HEAD
-	result, _ := f.EvaluateDetail(user, emptyFeatureStore, false)
+	result, _ := f.evaluateDetail(user, emptyDataStore, false)
 	assert.Equal(t, ldvalue.Bool(true), result.JSONValue)
-=======
-	result, _ := f.evaluateDetail(user, emptyDataStore, false)
-	assert.Equal(t, true, result.Value)
->>>>>>> 6355f383
 }
 
 func TestClauseCanMatchCustomAttribute(t *testing.T) {
@@ -591,13 +418,8 @@
 	f := booleanFlagWithClause(c)
 	user := NewUserBuilder("key").Custom("legs", ldvalue.Int(4)).Build()
 
-<<<<<<< HEAD
-	result, _ := f.EvaluateDetail(user, emptyFeatureStore, false)
+	result, _ := f.evaluateDetail(user, emptyDataStore, false)
 	assert.Equal(t, ldvalue.Bool(true), result.JSONValue)
-=======
-	result, _ := f.evaluateDetail(user, emptyDataStore, false)
-	assert.Equal(t, true, result.Value)
->>>>>>> 6355f383
 }
 
 func TestClauseReturnsFalseForMissingAttribute(t *testing.T) {
@@ -609,13 +431,8 @@
 	f := booleanFlagWithClause(c)
 	user := NewUserBuilder("key").Name("Bob").Build()
 
-<<<<<<< HEAD
-	result, _ := f.EvaluateDetail(user, emptyFeatureStore, false)
+	result, _ := f.evaluateDetail(user, emptyDataStore, false)
 	assert.Equal(t, ldvalue.Bool(false), result.JSONValue)
-=======
-	result, _ := f.evaluateDetail(user, emptyDataStore, false)
-	assert.Equal(t, false, result.Value)
->>>>>>> 6355f383
 }
 
 func TestClauseCanBeNegated(t *testing.T) {
@@ -628,13 +445,8 @@
 	f := booleanFlagWithClause(c)
 	user := NewUserBuilder("key").Name("Bob").Build()
 
-<<<<<<< HEAD
-	result, _ := f.EvaluateDetail(user, emptyFeatureStore, false)
+	result, _ := f.evaluateDetail(user, emptyDataStore, false)
 	assert.Equal(t, ldvalue.Bool(false), result.JSONValue)
-=======
-	result, _ := f.evaluateDetail(user, emptyDataStore, false)
-	assert.Equal(t, false, result.Value)
->>>>>>> 6355f383
 }
 
 func TestClauseForMissingAttributeIsFalseEvenIfNegated(t *testing.T) {
@@ -647,13 +459,8 @@
 	f := booleanFlagWithClause(c)
 	user := NewUserBuilder("key").Name("Bob").Build()
 
-<<<<<<< HEAD
-	result, _ := f.EvaluateDetail(user, emptyFeatureStore, false)
+	result, _ := f.evaluateDetail(user, emptyDataStore, false)
 	assert.Equal(t, ldvalue.Bool(false), result.JSONValue)
-=======
-	result, _ := f.evaluateDetail(user, emptyDataStore, false)
-	assert.Equal(t, false, result.Value)
->>>>>>> 6355f383
 }
 
 func TestClauseWithUnknownOperatorDoesNotMatch(t *testing.T) {
@@ -665,13 +472,8 @@
 	f := booleanFlagWithClause(c)
 	user := NewUserBuilder("key").Name("Bob").Build()
 
-<<<<<<< HEAD
-	result, _ := f.EvaluateDetail(user, emptyFeatureStore, false)
+	result, _ := f.evaluateDetail(user, emptyDataStore, false)
 	assert.Equal(t, ldvalue.Bool(false), result.JSONValue)
-=======
-	result, _ := f.evaluateDetail(user, emptyDataStore, false)
-	assert.Equal(t, false, result.Value)
->>>>>>> 6355f383
 }
 
 func TestClauseWithUnknownOperatorDoesNotStopSubsequentRuleFromMatching(t *testing.T) {
@@ -690,25 +492,14 @@
 	f := FeatureFlag{
 		Key:         "feature",
 		On:          true,
-<<<<<<< HEAD
-		Rules:       []Rule{badRule, goodRule},
-		Fallthrough: VariationOrRollout{Variation: intPtr(0)},
-		Variations:  []ldvalue.Value{ldvalue.Bool(false), ldvalue.Bool(true)},
-	}
-	user := NewUserBuilder("key").Name("Bob").Build()
-
-	result, _ := f.EvaluateDetail(user, emptyFeatureStore, false)
-	assert.Equal(t, ldvalue.Bool(true), result.JSONValue)
-=======
 		Rules:       []flagRule{badRule, goodRule},
 		Fallthrough: variationOrRollout{Variation: intPtr(0)},
-		Variations:  []interface{}{false, true},
+		Variations:  []ldvalue.Value{ldvalue.Bool(false), ldvalue.Bool(true)},
 	}
 	user := NewUserBuilder("key").Name("Bob").Build()
 
 	result, _ := f.evaluateDetail(user, emptyDataStore, false)
-	assert.Equal(t, true, result.Value)
->>>>>>> 6355f383
+	assert.Equal(t, ldvalue.Bool(true), result.JSONValue)
 	assert.Equal(t, newEvalReasonRuleMatch(1, "good"), result.Reason)
 }
 
@@ -717,43 +508,23 @@
 		Key:      "segkey",
 		Included: []string{"foo"},
 	}
-<<<<<<< HEAD
-	clause := Clause{Attribute: "", Op: "segmentMatch", Values: []ldvalue.Value{ldvalue.String("segkey")}}
+	clause := clause{Attribute: "", Op: "segmentMatch", Values: []ldvalue.Value{ldvalue.String("segkey")}}
 	f := booleanFlagWithClause(clause)
-	featureStore := NewInMemoryFeatureStore(nil)
-	featureStore.Upsert(Segments, &segment)
-	user := NewUser("foo")
-
-	result, _ := f.EvaluateDetail(user, featureStore, false)
-	assert.Equal(t, ldvalue.Bool(true), result.JSONValue)
-}
-
-func TestSegmentMatchClauseFallsThroughIfSegmentNotFound(t *testing.T) {
-	clause := Clause{Attribute: "", Op: "segmentMatch", Values: []ldvalue.Value{ldvalue.String("segkey")}}
-	f := booleanFlagWithClause(clause)
-	user := NewUser("foo")
-
-	result, _ := f.EvaluateDetail(user, emptyFeatureStore, false)
-	assert.Equal(t, ldvalue.Bool(false), result.JSONValue)
-=======
-	c := clause{Attribute: "", Op: "segmentMatch", Values: []interface{}{"segkey"}}
-	f := booleanFlagWithClause(c)
 	dataStore := newInMemoryDataStoreInternal(Config{})
 	dataStore.Upsert(Segments, &segment)
 	user := NewUser("foo")
 
 	result, _ := f.evaluateDetail(user, dataStore, false)
-	assert.Equal(t, true, result.Value)
+	assert.Equal(t, ldvalue.Bool(true), result.JSONValue)
 }
 
 func TestSegmentMatchClauseFallsThroughIfSegmentNotFound(t *testing.T) {
-	c := clause{Attribute: "", Op: "segmentMatch", Values: []interface{}{"segkey"}}
-	f := booleanFlagWithClause(c)
+	clause := clause{Attribute: "", Op: "segmentMatch", Values: []ldvalue.Value{ldvalue.String("segkey")}}
+	f := booleanFlagWithClause(clause)
 	user := NewUser("foo")
 
 	result, _ := f.evaluateDetail(user, emptyDataStore, false)
-	assert.Equal(t, false, result.Value)
->>>>>>> 6355f383
+	assert.Equal(t, ldvalue.Bool(false), result.JSONValue)
 }
 
 func TestCanMatchJustOneSegmentFromList(t *testing.T) {
@@ -761,29 +532,18 @@
 		Key:      "segkey",
 		Included: []string{"foo"},
 	}
-<<<<<<< HEAD
-	clause := Clause{
+	clause := clause{
 		Attribute: "",
 		Op:        "segmentMatch",
 		Values:    []ldvalue.Value{ldvalue.String("unknownsegkey"), ldvalue.String("segkey")},
 	}
 	f := booleanFlagWithClause(clause)
-	featureStore := NewInMemoryFeatureStore(nil)
-	featureStore.Upsert(Segments, &segment)
-	user := NewUser("foo")
-
-	result, _ := f.EvaluateDetail(user, featureStore, false)
-	assert.Equal(t, ldvalue.Bool(true), result.JSONValue)
-=======
-	c := clause{Attribute: "", Op: "segmentMatch", Values: []interface{}{"unknownsegkey", "segkey"}}
-	f := booleanFlagWithClause(c)
 	dataStore := newInMemoryDataStoreInternal(Config{})
 	dataStore.Upsert(Segments, &segment)
 	user := NewUser("foo")
 
 	result, _ := f.evaluateDetail(user, dataStore, false)
-	assert.Equal(t, true, result.Value)
->>>>>>> 6355f383
+	assert.Equal(t, ldvalue.Bool(true), result.JSONValue)
 }
 
 func TestVariationIndexForUser(t *testing.T) {
@@ -848,13 +608,8 @@
 		Rules: []flagRule{
 			flagRule{Clauses: []clause{c}, variationOrRollout: variationOrRollout{Variation: intPtr(1)}},
 		},
-<<<<<<< HEAD
-		Fallthrough: VariationOrRollout{Variation: intPtr(0)},
+		Fallthrough: variationOrRollout{Variation: intPtr(0)},
 		Variations:  []ldvalue.Value{ldvalue.Bool(false), ldvalue.Bool(true)},
-=======
-		Fallthrough: variationOrRollout{Variation: intPtr(0)},
-		Variations:  []interface{}{false, true},
->>>>>>> 6355f383
 	}
 }
 
@@ -890,12 +645,7 @@
 				variationOrRollout: vr,
 			},
 		},
-<<<<<<< HEAD
-		Fallthrough: VariationOrRollout{Variation: intPtr(0)},
+		Fallthrough: variationOrRollout{Variation: intPtr(0)},
 		Variations:  []ldvalue.Value{fallthroughValue, offValue, onValue},
-=======
-		Fallthrough: variationOrRollout{Variation: intPtr(0)},
-		Variations:  []interface{}{"fall", "off", "on"},
->>>>>>> 6355f383
 	}
 }