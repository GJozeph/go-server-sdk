--- conflicted
+++ resolved
@@ -13,14 +13,9 @@
       - go-test:
           name: Go 1.14
           docker-image: circleci/golang:1.14
-          run-lint: false
       - go-test:
           name: Go 1.13
           docker-image: circleci/golang:1.13
-<<<<<<< HEAD
-=======
-          run-lint: false
->>>>>>> 6537198e
       - go-test:
           name: Go 1.12
           docker-image: circleci/golang:1.12
