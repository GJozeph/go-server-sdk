package ldclient

import "gopkg.in/launchdarkly/go-sdk-common.v2/ldvalue"

// NewUser creates a new user identified by the given key.
func NewUser(key string) User {
	return User{Key: &key}
}

// NewAnonymousUser creates a new anonymous user identified by the given key.
func NewAnonymousUser(key string) User {
	anonymous := true
	return User{Key: &key, Anonymous: &anonymous}
}

// UserBuilder is a mutable object that uses the Builder pattern to specify properties for a User.
// This is the preferred method for constructing a User; direct access to User fields will be
// removed in a future version.
//
// Obtain an instance of UserBuilder by calling NewUserBuilder, then call setter methods such as
// Name to specify any additional user properties, then call Build() to construct the User. All of
// the UserBuilder setters return a reference the same builder, so they can be chained together:
//
//     user := NewUserBuilder("user-key").Name("Bob").Email("test@example.com").Build()
//
// Setters for user attributes that can be designated private return the type
// UserBuilderCanMakeAttributePrivate, so you can chain the AsPrivateAttribute method:
//
//     user := NewUserBuilder("user-key").Name("Bob").AsPrivateAttribute().Build() // Name is now private
//
// A UserBuilder should not be accessed by multiple goroutines at once.
type UserBuilder interface {
	// Key changes the unique key for the user being built.
	Key(value string) UserBuilder

	// Secondary sets the secondary key attribute for the user being built.
	//
	// This affects feature flag targeting (https://docs.launchdarkly.com/docs/targeting-users#section-targeting-rules-based-on-user-attributes)
	// as follows: if you have chosen to bucket users by a specific attribute, the secondary key (if set)
	// is used to further distinguish between users who are otherwise identical according to that attribute.
	Secondary(value string) UserBuilderCanMakeAttributePrivate

	// IP sets the IP address attribute for the user being built.
	IP(value string) UserBuilderCanMakeAttributePrivate

	// Country sets the country attribute for the user being built.
	Country(value string) UserBuilderCanMakeAttributePrivate

	// Email sets the email attribute for the user being built.
	Email(value string) UserBuilderCanMakeAttributePrivate

	// FirstName sets the first name attribute for the user being built.
	FirstName(value string) UserBuilderCanMakeAttributePrivate

	// LastName sets the last name attribute for the user being built.
	LastName(value string) UserBuilderCanMakeAttributePrivate

	// Avatar sets the avatar URL attribute for the user being built.
	Avatar(value string) UserBuilderCanMakeAttributePrivate

	// Name sets the full name attribute for the user being built.
	Name(value string) UserBuilderCanMakeAttributePrivate

	// Anonymous sets the anonymous attribute for the user being built.
	//
	// If a user is anonymous, the user key will not appear on your LaunchDarkly dashboard.
	Anonymous(value bool) UserBuilder

	// Custom sets a custom attribute for the user being built.
	//
	//     user := NewUserBuilder("user-key").
	//         Custom("custom-attr-name", ldvalue.String("some-string-value")).AsPrivateAttribute().
	//         Build()
	Custom(name string, value ldvalue.Value) UserBuilderCanMakeAttributePrivate

	// Build creates a User from the current UserBuilder properties.
	//
	// The User is independent of the UserBuilder once you have called Build(); modifying the UserBuilder
	// will not affect an already-created User.
	Build() User
}

// UserBuilderCanMakeAttributePrivate is an extension of UserBuilder that allows attributes to be
// made private via the AsPrivateAttribute() method. All UserBuilderCanMakeAttributePrivate setter
// methods are the same as UserBuilder, and apply to the original builder.
//
// UserBuilder setter methods for attributes that can be made private always return this interface.
// See AsPrivateAttribute for details.
type UserBuilderCanMakeAttributePrivate interface {
	UserBuilder

	// AsPrivateAttribute marks the last attribute that was set on this builder as being a private attribute: that is, its
	// value will not be sent to LaunchDarkly.
	//
	// This action only affects analytics events that are generated by this particular user object. To mark some (or all)
	// user attributes as private for all users, use the Config properties PrivateAttributeName and AllAttributesPrivate.
	//
	// Most attributes can be made private, but Key and Anonymous cannot. This is enforced by the compiler, since the builder
	// methods for attributes that can be made private are the only ones that return UserBuilderCanMakeAttributePrivate;
	// therefore, you cannot write an expression like NewUserBuilder("user-key").AsPrivateAttribute().
	//
	// In this example, FirstName and LastName are marked as private, but Country is not:
	//
	//     user := NewUserBuilder("user-key").
	//         FirstName("Pierre").AsPrivateAttribute().
	//         LastName("Menard").AsPrivateAttribute().
	//         Country("ES").
	//         Build()
	AsPrivateAttribute() UserBuilder

	// AsNonPrivateAttribute marks the last attribute that was set on this builder as not being a private attribute:
	// that is, its value will be sent to LaunchDarkly and can appear on the dashboard.
	//
	// This is the opposite of AsPrivateAttribute(), and has no effect unless you have previously called
	// AsPrivateAttribute() for the same attribute on the same user builder. For more details, see
	// AsPrivateAttribute().
	AsNonPrivateAttribute() UserBuilder
}

type userBuilderImpl struct {
	key          string
	secondary    ldvalue.OptionalString
	ip           ldvalue.OptionalString
	country      ldvalue.OptionalString
	email        ldvalue.OptionalString
	firstName    ldvalue.OptionalString
	lastName     ldvalue.OptionalString
	avatar       ldvalue.OptionalString
	name         ldvalue.OptionalString
	anonymous    bool
	hasAnonymous bool
	custom       map[string]interface{}
	privateAttrs map[string]bool
}

type userBuilderCanMakeAttributePrivate struct {
	builder  *userBuilderImpl
	attrName string
}

// NewUserBuilder constructs a new UserBuilder, specifying the user key.
//
// For authenticated users, the key may be a username or e-mail address. For anonymous users,
// this could be an IP address or session ID.
func NewUserBuilder(key string) UserBuilder {
	return &userBuilderImpl{key: key}
}

// NewUserBuilderFromUser constructs a new UserBuilder, copying all attributes from an existing user. You may
// then call setter methods on the new UserBuilder to modify those attributes.
func NewUserBuilderFromUser(fromUser User) UserBuilder {
	builder := &userBuilderImpl{
		secondary: fromUser.GetSecondaryKey(),
		ip:        fromUser.GetIP(),
		country:   fromUser.GetCountry(),
		email:     fromUser.GetEmail(),
		firstName: fromUser.GetFirstName(),
		lastName:  fromUser.GetLastName(),
		avatar:    fromUser.GetAvatar(),
		name:      fromUser.GetName(),
	}
	if fromUser.Key != nil {
		builder.key = *fromUser.Key
	}
	if fromUser.Anonymous != nil {
		builder.anonymous = *fromUser.Anonymous
		builder.hasAnonymous = true
	}
	if fromUser.Custom != nil {
		builder.custom = make(map[string]interface{}, len(*fromUser.Custom))
		for k, v := range *fromUser.Custom {
			builder.custom[k] = v
		}
	}
	if len(fromUser.PrivateAttributeNames) > 0 {
		builder.privateAttrs = make(map[string]bool, len(fromUser.PrivateAttributeNames))
		for _, name := range fromUser.PrivateAttributeNames {
			builder.privateAttrs[name] = true
		}
	}
	return builder
}

func (b *userBuilderImpl) canMakeAttributePrivate(attrName string) UserBuilderCanMakeAttributePrivate {
	return &userBuilderCanMakeAttributePrivate{builder: b, attrName: attrName}
}

func (b *userBuilderImpl) Key(value string) UserBuilder {
	b.key = value
	return b
}

func (b *userBuilderImpl) Secondary(value string) UserBuilderCanMakeAttributePrivate {
	b.secondary = ldvalue.NewOptionalString(value)
	return b.canMakeAttributePrivate("secondary")
}

func (b *userBuilderImpl) IP(value string) UserBuilderCanMakeAttributePrivate {
	b.ip = ldvalue.NewOptionalString(value)
	return b.canMakeAttributePrivate("ip")
}

func (b *userBuilderImpl) Country(value string) UserBuilderCanMakeAttributePrivate {
	b.country = ldvalue.NewOptionalString(value)
	return b.canMakeAttributePrivate("country")
}

func (b *userBuilderImpl) Email(value string) UserBuilderCanMakeAttributePrivate {
	b.email = ldvalue.NewOptionalString(value)
	return b.canMakeAttributePrivate("email")
}

func (b *userBuilderImpl) FirstName(value string) UserBuilderCanMakeAttributePrivate {
	b.firstName = ldvalue.NewOptionalString(value)
	return b.canMakeAttributePrivate("firstName")
}

func (b *userBuilderImpl) LastName(value string) UserBuilderCanMakeAttributePrivate {
	b.lastName = ldvalue.NewOptionalString(value)
	return b.canMakeAttributePrivate("lastName")
}

func (b *userBuilderImpl) Avatar(value string) UserBuilderCanMakeAttributePrivate {
	b.avatar = ldvalue.NewOptionalString(value)
	return b.canMakeAttributePrivate("avatar")
}

func (b *userBuilderImpl) Name(value string) UserBuilderCanMakeAttributePrivate {
	b.name = ldvalue.NewOptionalString(value)
	return b.canMakeAttributePrivate("name")
}

func (b *userBuilderImpl) Anonymous(value bool) UserBuilder {
	b.anonymous = value
	b.hasAnonymous = true
	return b
}

func (b *userBuilderImpl) Custom(name string, value ldvalue.Value) UserBuilderCanMakeAttributePrivate {
	if b.custom == nil {
		b.custom = make(map[string]interface{})
	}
	// Note: since User.Custom is currently exported, and existing application code may expect to
	// see only basic Go types in that map rather than ldvalue.Value instances, we are using a
	// method that converts ldvalue.Value to a raw bool, string, map, etc. If it is a slice or a
	// map, then it is mutable, which is undesirable; this is why direct access to User.Custom is
	// deprecated. In a future version when backward compatibility is no longer an issue, a custom
	// attribute will be stored as a completely immutable Value.
<<<<<<< HEAD
	b.custom[name] = value.UnsafeArbitraryValue() //nolint:staticcheck // allow deprecated usage
=======
	b.custom[name] = value.UnsafeArbitraryValue() //nolint // allow deprecated usage
>>>>>>> 15a6cba9
	return b.canMakeAttributePrivate(name)
}

func (b *userBuilderImpl) Build() User {
	key := b.key
	u := User{
		Key:       &key,
		Secondary: b.secondary.AsPointer(),
		Ip:        b.ip.AsPointer(),
		Country:   b.country.AsPointer(),
		Email:     b.email.AsPointer(),
		FirstName: b.firstName.AsPointer(),
		LastName:  b.lastName.AsPointer(),
		Avatar:    b.avatar.AsPointer(),
		Name:      b.name.AsPointer(),
	}
	if b.hasAnonymous {
		value := b.anonymous
		u.Anonymous = &value
	}
	if len(b.custom) > 0 {
		c := make(map[string]interface{}, len(b.custom))
		for k, v := range b.custom {
			c[k] = v
		}
		u.Custom = &c
	}
	if len(b.privateAttrs) > 0 {
		a := make([]string, 0, len(b.privateAttrs))
		for key, value := range b.privateAttrs {
			if value {
				a = append(a, key)
			}
		}
		u.PrivateAttributeNames = a
	}
	return u
}

func (b *userBuilderCanMakeAttributePrivate) AsPrivateAttribute() UserBuilder {
	if b.builder.privateAttrs == nil {
		b.builder.privateAttrs = make(map[string]bool)
	}
	b.builder.privateAttrs[b.attrName] = true
	return b.builder
}

func (b *userBuilderCanMakeAttributePrivate) AsNonPrivateAttribute() UserBuilder {
	if b.builder.privateAttrs != nil {
		delete(b.builder.privateAttrs, b.attrName)
	}
	return b.builder
}

func (b *userBuilderCanMakeAttributePrivate) Key(value string) UserBuilder {
	return b.builder.Key(value)
}

func (b *userBuilderCanMakeAttributePrivate) Secondary(value string) UserBuilderCanMakeAttributePrivate {
	return b.builder.Secondary(value)
}

func (b *userBuilderCanMakeAttributePrivate) IP(value string) UserBuilderCanMakeAttributePrivate {
	return b.builder.IP(value)
}

func (b *userBuilderCanMakeAttributePrivate) Country(value string) UserBuilderCanMakeAttributePrivate {
	return b.builder.Country(value)
}

func (b *userBuilderCanMakeAttributePrivate) Email(value string) UserBuilderCanMakeAttributePrivate {
	return b.builder.Email(value)
}

func (b *userBuilderCanMakeAttributePrivate) FirstName(value string) UserBuilderCanMakeAttributePrivate {
	return b.builder.FirstName(value)
}

func (b *userBuilderCanMakeAttributePrivate) LastName(value string) UserBuilderCanMakeAttributePrivate {
	return b.builder.LastName(value)
}

func (b *userBuilderCanMakeAttributePrivate) Avatar(value string) UserBuilderCanMakeAttributePrivate {
	return b.builder.Avatar(value)
}

func (b *userBuilderCanMakeAttributePrivate) Name(value string) UserBuilderCanMakeAttributePrivate {
	return b.builder.Name(value)
}

func (b *userBuilderCanMakeAttributePrivate) Anonymous(value bool) UserBuilder {
	return b.builder.Anonymous(value)
}

func (b *userBuilderCanMakeAttributePrivate) Custom(name string, value ldvalue.Value) UserBuilderCanMakeAttributePrivate {
	return b.builder.Custom(name, value)
}

func (b *userBuilderCanMakeAttributePrivate) Build() User {
	return b.builder.Build()
}<|MERGE_RESOLUTION|>--- conflicted
+++ resolved
@@ -246,11 +246,7 @@
 	// map, then it is mutable, which is undesirable; this is why direct access to User.Custom is
 	// deprecated. In a future version when backward compatibility is no longer an issue, a custom
 	// attribute will be stored as a completely immutable Value.
-<<<<<<< HEAD
-	b.custom[name] = value.UnsafeArbitraryValue() //nolint:staticcheck // allow deprecated usage
-=======
 	b.custom[name] = value.UnsafeArbitraryValue() //nolint // allow deprecated usage
->>>>>>> 15a6cba9
 	return b.canMakeAttributePrivate(name)
 }
 
