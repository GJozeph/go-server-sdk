--- conflicted
+++ resolved
@@ -14,12 +14,9 @@
 	CommandAliasEvent               = "aliasEvent"
 	CommandFlushEvents              = "flushEvents"
 	CommandGetBigSegmentStoreStatus = "getBigSegmentStoreStatus"
-<<<<<<< HEAD
 	CommandContextBuild             = "contextBuild"
 	CommandContextConvert           = "contextConvert"
-=======
 	CommandSecureModeHash           = "secureModeHash"
->>>>>>> b13e651e
 )
 
 type ValueType string
@@ -38,13 +35,9 @@
 	EvaluateAll    *EvaluateAllFlagsParams `json:"evaluateAll,omitempty"`
 	CustomEvent    *CustomEventParams      `json:"customEvent,omitempty"`
 	IdentifyEvent  *IdentifyEventParams    `json:"identifyEvent,omitempty"`
-<<<<<<< HEAD
 	ContextBuild   *ContextBuildParams     `json:"contextBuild,omitempty"`
 	ContextConvert *ContextConvertParams   `json:"contextConvert,omitempty"`
-=======
-	AliasEvent     *AliasEventParams       `json:"aliasEvent,omitempty"`
 	SecureModeHash *SecureModeHashParams   `json:"secureModeHash,omitempty"`
->>>>>>> b13e651e
 }
 
 type EvaluateFlagParams struct {
@@ -89,7 +82,6 @@
 	Stale     bool `json:"stale"`
 }
 
-<<<<<<< HEAD
 type ContextBuildParams struct {
 	Single *ContextBuildSingleParams  `json:"single,omitempty"`
 	Multi  []ContextBuildSingleParams `json:"multi,omitempty"`
@@ -112,12 +104,12 @@
 
 type ContextConvertParams struct {
 	Input string `json:"input"`
-=======
+}
+
 type SecureModeHashParams struct {
-	User lduser.User `json:"user"`
+	Context ldcontext.Context `json:"context"`
 }
 
 type SecureModeHashResponse struct {
 	Result string `json:"result"`
->>>>>>> b13e651e
 }